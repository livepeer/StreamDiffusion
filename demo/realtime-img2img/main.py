from fastapi import FastAPI, WebSocket, HTTPException, WebSocketDisconnect, UploadFile, File
from fastapi.responses import StreamingResponse, JSONResponse
from fastapi.middleware.cors import CORSMiddleware
from fastapi.staticfiles import StaticFiles
from fastapi import Request

import markdown2

import logging
import uuid
import time
from types import SimpleNamespace
import asyncio
import os
import time
import mimetypes
import torch
import tempfile
from pathlib import Path
import yaml

from config import config, Args
from util import pil_to_frame, bytes_to_pil
from connection_manager import ConnectionManager, ServerFullException
from img2img import Pipeline

# fix mime error on windows
mimetypes.add_type("application/javascript", ".js")

THROTTLE = 1.0 / 120

# Configure logging
def setup_logging(log_level: str = "INFO"):
    """Setup logging configuration for the application"""
    # Convert string to logging level
    numeric_level = getattr(logging, log_level.upper(), logging.INFO)
    
    # Configure root logger
    logging.basicConfig(
        level=numeric_level,
        format='%(asctime)s - %(name)s - %(levelname)s - %(message)s',
        datefmt='%Y-%m-%d %H:%M:%S'
    )
    
    # Set up logger for streamdiffusion modules
    streamdiffusion_logger = logging.getLogger('streamdiffusion')
    streamdiffusion_logger.setLevel(numeric_level)
    
    # Set up logger for this application
    app_logger = logging.getLogger('realtime_img2img')
    app_logger.setLevel(numeric_level)
    
    return app_logger

# Initialize logger
logger = setup_logging(config.log_level)


class App:
    def __init__(self, config: Args):
        self.args = config
        self.pipeline = None  # Pipeline created lazily when needed
        self.app = FastAPI()
        self.conn_manager = ConnectionManager()
        self.fps_counter = []
        self.last_fps_update = time.time()
        # Store uploaded ControlNet config separately
        self.uploaded_controlnet_config = None
        self.config_needs_reload = False  # Track when pipeline needs recreation
        # Store current resolution for pipeline recreation
        self.new_width = 512
        self.new_height = 512
        self.init_app()

    def init_app(self):
        # Enhanced CORS for API-only development mode
        if self.args.api_only:
            # More permissive CORS for development
            self.app.add_middleware(
                CORSMiddleware,
                allow_origins=["http://localhost:5173", "http://127.0.0.1:5173", "*"],  # Include common Vite dev ports
                allow_credentials=True,
                allow_methods=["*"],
                allow_headers=["*"],
            )
        else:
            # Standard CORS for production
            self.app.add_middleware(
                CORSMiddleware,
                allow_origins=["*"],
                allow_credentials=True,
                allow_methods=["*"],
                allow_headers=["*"],
            )

        @self.app.websocket("/api/ws/{user_id}")
        async def websocket_endpoint(user_id: uuid.UUID, websocket: WebSocket):
            try:
                await self.conn_manager.connect(
                    user_id, websocket, self.args.max_queue_size
                )
                await handle_websocket_data(user_id)
            except ServerFullException as e:
                logging.error(f"Server Full: {e}")
            finally:
                await self.conn_manager.disconnect(user_id)
                logging.info(f"User disconnected: {user_id}")

        async def handle_websocket_data(user_id: uuid.UUID):
            if not self.conn_manager.check_user(user_id):
                return HTTPException(status_code=404, detail="User not found")
            last_time = time.time()
            try:
                while True:
                    if (
                        self.args.timeout > 0
                        and time.time() - last_time > self.args.timeout
                    ):
                        await self.conn_manager.send_json(
                            user_id,
                            {
                                "status": "timeout",
                                "message": "Your session has ended",
                            },
                        )
                        await self.conn_manager.disconnect(user_id)
                        return
                    data = await self.conn_manager.receive_json(user_id)
                    if data is None:
                        break
                    if data["status"] == "next_frame":
                        params = await self.conn_manager.receive_json(user_id)
                        params = Pipeline.InputParams(**params)
                        params = SimpleNamespace(**params.dict())
                        
                        # Check if we need image data based on pipeline
                        need_image = True
                        if self.pipeline and hasattr(self.pipeline, 'pipeline_mode'):
                            # Need image for img2img OR for txt2img with ControlNets
                            has_controlnets = self.pipeline.use_config and self.pipeline.config and 'controlnets' in self.pipeline.config
                            need_image = self.pipeline.pipeline_mode == "img2img" or has_controlnets
                        elif self.uploaded_controlnet_config and 'mode' in self.uploaded_controlnet_config:
                            # Need image for img2img OR for txt2img with ControlNets
                            has_controlnets = 'controlnets' in self.uploaded_controlnet_config
                            need_image = self.uploaded_controlnet_config['mode'] == "img2img" or has_controlnets
                        
                        if need_image:
                            image_data = await self.conn_manager.receive_bytes(user_id)
                            if len(image_data) == 0:
                                await self.conn_manager.send_json(
                                    user_id, {"status": "send_frame"}
                                )
                                continue
                            params.image = bytes_to_pil(image_data)
                        else:
                            params.image = None
                        
                        await self.conn_manager.update_data(user_id, params)

            except Exception as e:
                logging.error(f"Websocket Error: {e}, {user_id} ")
                await self.conn_manager.disconnect(user_id)

        @self.app.get("/api/queue")
        async def get_queue_size():
            queue_size = self.conn_manager.get_user_count()
            return JSONResponse({"queue_size": queue_size})

        @self.app.get("/api/stream/{user_id}")
        async def stream(user_id: uuid.UUID, request: Request):
            try:
                # Create pipeline if it doesn't exist yet
                if self.pipeline is None:
                    if self.uploaded_controlnet_config:
                        logger.info("stream: Creating pipeline with ControlNet config...")
                        self.pipeline = self._create_pipeline_with_config()
                    else:
                        logger.info("stream: Creating default pipeline...")
                        self.pipeline = self._create_default_pipeline()
                    logger.info("stream: Pipeline created successfully")
                
                # Recreate pipeline if config changed (but not resolution - that's handled separately)
                elif self.config_needs_reload or (self.uploaded_controlnet_config and not (self.pipeline.use_config and self.pipeline.config and 'controlnets' in self.pipeline.config)) or (self.uploaded_controlnet_config and not self.pipeline.use_config):
                    if self.config_needs_reload:
<<<<<<< HEAD
                        print("stream: Recreating pipeline with new config...")
                    else:
                        print("stream: Upgrading to config-based pipeline...")
=======
                        logger.info("stream: Recreating pipeline with new ControlNet config...")
                    else:
                        logger.info("stream: Upgrading to ControlNet pipeline...")
>>>>>>> e7d42e5d
                    
                    if self.uploaded_controlnet_config:
                        self.pipeline = self._create_pipeline_with_config()
                    else:
                        self.pipeline = self._create_default_pipeline()
                    
                    self.config_needs_reload = False  # Reset the flag
<<<<<<< HEAD
                    print("stream: Pipeline recreated with config support")
=======
                    logger.info("stream: Pipeline recreated successfully")
>>>>>>> e7d42e5d

                async def generate():
                    while True:
                        frame_start_time = time.time()
                        await self.conn_manager.send_json(
                            user_id, {"status": "send_frame"}
                        )
                        params = await self.conn_manager.get_latest_data(user_id)
                        if params is None:
                            continue
                        
                        try:
                            image = self.pipeline.predict(params)
                            if image is None:
                                continue
                            frame = pil_to_frame(image)
                        except Exception as e:
                            continue
                        
                        # Update FPS counter
                        frame_time = time.time() - frame_start_time
                        self.fps_counter.append(frame_time)
                        if len(self.fps_counter) > 30:  # Keep last 30 frames
                            self.fps_counter.pop(0)
                        
                        yield frame
                        if self.args.debug:
                            logger.debug(f"Time taken: {time.time() - frame_start_time}")
                        
                        # Add delay for testing - 1 frame per second
                        # await asyncio.sleep(1.0)

                return StreamingResponse(
                    generate(),
                    media_type="multipart/x-mixed-replace;boundary=frame",
                    headers={"Cache-Control": "no-cache"},
                )
            except Exception as e:
                logging.error(f"Streaming Error: {e}, {user_id} ")
                return HTTPException(status_code=404, detail="User not found")

        # route to setup frontend
        @self.app.get("/api/settings")
        async def settings():
            # Use Pipeline class directly for schema info (doesn't require instance)
            info_schema = Pipeline.Info.schema()
            info = Pipeline.Info()
            if info.page_content:
                page_content = markdown2.markdown(info.page_content)

            input_params = Pipeline.InputParams.schema()
            
            # Add ControlNet information 
            controlnet_info = self._get_controlnet_info()
            
            # Include config prompt if available
            config_prompt = None
            if self.uploaded_controlnet_config and 'prompt' in self.uploaded_controlnet_config:
                config_prompt = self.uploaded_controlnet_config['prompt']
            
            # Get current t_index_list from pipeline or config
            current_t_index_list = None
            if self.pipeline and hasattr(self.pipeline.stream, 't_list'):
                current_t_index_list = self.pipeline.stream.t_list
            elif self.uploaded_controlnet_config and 't_index_list' in self.uploaded_controlnet_config:
                current_t_index_list = self.uploaded_controlnet_config['t_index_list']
            else:
                # Default values
                current_t_index_list = [35, 45]
            
            # Get current acceleration setting
            current_acceleration = self.args.acceleration
            
            # Get current resolution
            current_resolution = f"{self.new_width}x{self.new_height}"
            # Add aspect ratio for display
            aspect_ratio = self._calculate_aspect_ratio(self.new_width, self.new_height)
            if aspect_ratio:
                current_resolution += f" ({aspect_ratio})"
            if self.uploaded_controlnet_config and 'acceleration' in self.uploaded_controlnet_config:
                current_acceleration = self.uploaded_controlnet_config['acceleration']
            
            # Get current streaming parameters (default values or from pipeline if available)
            current_guidance_scale = 1.1
            current_delta = 0.7
            current_num_inference_steps = 50
            current_seed = 2
            
            if self.pipeline:
                current_guidance_scale = getattr(self.pipeline.stream, 'guidance_scale', 1.1)
                current_delta = getattr(self.pipeline.stream, 'delta', 0.7)
                current_num_inference_steps = getattr(self.pipeline.stream, 'num_inference_steps', 50)
                # Get seed from generator if available
                if hasattr(self.pipeline.stream, 'generator') and self.pipeline.stream.generator is not None:
                    # We can't directly get seed from generator, but we'll use the configured value
                    current_seed = getattr(self.pipeline.stream, 'current_seed', 2)
            elif self.uploaded_controlnet_config:
                current_guidance_scale = self.uploaded_controlnet_config.get('guidance_scale', 1.1)
                current_delta = self.uploaded_controlnet_config.get('delta', 0.7)
                current_num_inference_steps = self.uploaded_controlnet_config.get('num_inference_steps', 50)
                current_seed = self.uploaded_controlnet_config.get('seed', 2)
            
            # Get prompt and seed blending configuration from uploaded config or pipeline
            prompt_blending_config = None
            seed_blending_config = None
            
            # First try to get from current pipeline if available
            if self.pipeline:
                try:
                    current_prompts = self.pipeline.stream.get_current_prompts()
                    if current_prompts and len(current_prompts) > 0:
                        prompt_blending_config = current_prompts
                except:
                    pass
                    
                try:
                    current_seeds = self.pipeline.stream.get_current_seeds()
                    if current_seeds and len(current_seeds) > 0:
                        seed_blending_config = current_seeds
                except:
                    pass
            
            # If not available from pipeline, get from uploaded config and normalize
            if not prompt_blending_config:
                prompt_blending_config = self._normalize_prompt_config(self.uploaded_controlnet_config)
            
            if not seed_blending_config:
                seed_blending_config = self._normalize_seed_config(self.uploaded_controlnet_config)
            
            # Get current normalize weights settings
            normalize_prompt_weights = True  # default
            normalize_seed_weights = True    # default
            
            if self.pipeline:
                current_normalize = self.pipeline.stream.get_normalize_weights()
                normalize_prompt_weights = current_normalize
                normalize_seed_weights = current_normalize
            elif self.uploaded_controlnet_config:
                normalize_prompt_weights = self.uploaded_controlnet_config.get('normalize_weights', True)
                normalize_seed_weights = self.uploaded_controlnet_config.get('normalize_weights', True)
            
            return JSONResponse(
                {
                    "info": info_schema,
                    "input_params": input_params,
                    "max_queue_size": self.args.max_queue_size,
                    "page_content": page_content if info.page_content else "",
                    "controlnet": controlnet_info,
                    "config_prompt": config_prompt,
                    "t_index_list": current_t_index_list,
                    "acceleration": current_acceleration,
                    "guidance_scale": current_guidance_scale,
                    "delta": current_delta,
                    "num_inference_steps": current_num_inference_steps,
                    "seed": current_seed,
                    "current_resolution": current_resolution,
                    "prompt_blending": prompt_blending_config,
                    "seed_blending": seed_blending_config,
                    "normalize_prompt_weights": normalize_prompt_weights,
                    "normalize_seed_weights": normalize_seed_weights,
                }
            )

        @self.app.post("/api/controlnet/upload-config")
        async def upload_controlnet_config(file: UploadFile = File(...)):
            """Upload and load a new ControlNet YAML configuration"""
            try:
                if not file.filename.endswith(('.yaml', '.yml')):
                    raise HTTPException(status_code=400, detail="File must be a YAML file")
                
                # Save uploaded file temporarily
                content = await file.read()
                
                # Parse YAML content
                try:
                    config_data = yaml.safe_load(content.decode('utf-8'))
                except yaml.YAMLError as e:
                    raise HTTPException(status_code=400, detail=f"Invalid YAML format: {str(e)}")
                
                # Store config and mark for reload
                self.uploaded_controlnet_config = config_data
                self.config_needs_reload = True  # Mark that pipeline needs recreation
                
                # Get config prompt if available
                config_prompt = config_data.get('prompt', None)
                
                # Get t_index_list from config if available
                t_index_list = config_data.get('t_index_list', [35, 45])
                
                # Get acceleration from config if available
                config_acceleration = config_data.get('acceleration', self.args.acceleration)
                
                # Get width and height from config if available
                config_width = config_data.get('width', None)
                config_height = config_data.get('height', None)
                
                # Update resolution if width/height are specified in config
                if config_width is not None and config_height is not None:
                    try:
                        # Validate resolution
                        if config_width % 64 != 0 or config_height % 64 != 0:
                            raise HTTPException(status_code=400, detail="Resolution must be multiples of 64")
                        
                        if not (384 <= config_width <= 1024) or not (384 <= config_height <= 1024):
                            raise HTTPException(status_code=400, detail="Resolution must be between 384 and 1024")
                        
                        # Update the resolution
                        self.new_width = config_width
                        self.new_height = config_height
                        logger.info(f"upload_controlnet_config: Updated resolution to {config_width}x{config_height}")
                    except Exception as e:
                        logging.error(f"upload_controlnet_config: Failed to update resolution: {e}")
                        # Don't fail the upload, just log the error
                
                # Normalize prompt and seed configurations for frontend
                normalized_prompt_blending = self._normalize_prompt_config(config_data)
                normalized_seed_blending = self._normalize_seed_config(config_data)
                
                # Debug logging
                logger.debug(f"upload_controlnet_config: Raw prompt_blending in config: {config_data.get('prompt_blending', 'NOT FOUND')}")
                logger.debug(f"upload_controlnet_config: Raw seed_blending in config: {config_data.get('seed_blending', 'NOT FOUND')}")
                logger.debug(f"upload_controlnet_config: Normalized prompt blending: {normalized_prompt_blending}")
                logger.debug(f"upload_controlnet_config: Normalized seed blending: {normalized_seed_blending}")
                
                # Get other streaming parameters from config
                config_guidance_scale = config_data.get('guidance_scale', 1.1)
                config_delta = config_data.get('delta', 0.7)
                config_num_inference_steps = config_data.get('num_inference_steps', 50)
                config_seed = config_data.get('seed', 2)
                
                # Get normalization settings
                config_normalize_weights = config_data.get('normalize_weights', True)
                
                # Calculate current resolution string for frontend
                current_resolution = f"{self.new_width}x{self.new_height}"
                aspect_ratio = self._calculate_aspect_ratio(self.new_width, self.new_height)
                if aspect_ratio:
                    current_resolution += f" ({aspect_ratio})"
                
                # Calculate current resolution string for frontend
                current_resolution = f"{self.new_width}x{self.new_height}"
                aspect_ratio = self._calculate_aspect_ratio(self.new_width, self.new_height)
                if aspect_ratio:
                    current_resolution += f" ({aspect_ratio})"
                
                return JSONResponse({
                    "status": "success",
                    "message": "ControlNet configuration uploaded successfully",
                    "controls_updated": True,  # Flag for frontend to update controls
                    "controlnet": self._get_controlnet_info(),
                    "config_prompt": config_prompt,
                    "t_index_list": t_index_list,
                    "acceleration": config_acceleration,
                    "guidance_scale": config_guidance_scale,
                    "delta": config_delta,
                    "num_inference_steps": config_num_inference_steps,
                    "seed": config_seed,
                    "prompt_blending": normalized_prompt_blending,
                    "seed_blending": normalized_seed_blending,
                    "current_resolution": current_resolution,  # Include updated resolution
                    "normalize_prompt_weights": config_normalize_weights,
                    "normalize_seed_weights": config_normalize_weights,
                })
                
            except Exception as e:
                logging.error(f"upload_controlnet_config: Failed to upload config: {e}")
                raise HTTPException(status_code=500, detail=f"Failed to upload configuration: {str(e)}")

        @self.app.get("/api/controlnet/info")
        async def get_controlnet_info():
            """Get current ControlNet configuration info"""
            return JSONResponse({"controlnet": self._get_controlnet_info()})

        @self.app.get("/api/blending/current")
        async def get_current_blending_config():
            """Get current prompt and seed blending configurations"""
            try:
                # Get normalized configurations (same logic as settings endpoint)
                prompt_blending_config = None
                seed_blending_config = None
                
                # First try to get from current pipeline if available
                if self.pipeline:
                    try:
                        current_prompts = self.pipeline.stream.get_current_prompts()
                        logger.debug(f"get_current_blending_config: Retrieved current prompts from pipeline: {current_prompts}")
                        if current_prompts and len(current_prompts) > 0:
                            prompt_blending_config = current_prompts
                            logger.debug(f"get_current_blending_config: Using pipeline prompts: {prompt_blending_config}")
                    except Exception as e:
                        logger.debug(f"get_current_blending_config: Error getting current prompts: {e}")
                        pass
                        
                    try:
                        current_seeds = self.pipeline.stream.get_current_seeds()
                        if current_seeds and len(current_seeds) > 0:
                            seed_blending_config = current_seeds
                    except:
                        pass
                
                # If not available from pipeline, get from uploaded config and normalize
                if not prompt_blending_config:
                    prompt_blending_config = self._normalize_prompt_config(self.uploaded_controlnet_config)
                
                if not seed_blending_config:
                    seed_blending_config = self._normalize_seed_config(self.uploaded_controlnet_config)
                
                # Get normalization settings
                normalize_prompt_weights = True
                normalize_seed_weights = True
                
                if self.pipeline:
                    current_normalize = self.pipeline.stream.get_normalize_weights()
                    normalize_prompt_weights = current_normalize
                    normalize_seed_weights = current_normalize
                elif self.uploaded_controlnet_config:
                    normalize_prompt_weights = self.uploaded_controlnet_config.get('normalize_weights', True)
                    normalize_seed_weights = self.uploaded_controlnet_config.get('normalize_weights', True)
                
                return JSONResponse({
                    "prompt_blending": prompt_blending_config,
                    "seed_blending": seed_blending_config,
                    "normalize_prompt_weights": normalize_prompt_weights,
                    "normalize_seed_weights": normalize_seed_weights,
                    "has_config": self.uploaded_controlnet_config is not None,
                    "pipeline_active": self.pipeline is not None
                })
                
            except Exception as e:
                logging.error(f"get_current_blending_config: Failed to get blending config: {e}")
                raise HTTPException(status_code=500, detail=f"Failed to get blending config: {str(e)}")

        @self.app.post("/api/controlnet/update-strength")
        async def update_controlnet_strength(request: Request):
            """Update ControlNet strength in real-time"""
            try:
                data = await request.json()
                controlnet_index = data.get("index")
                strength = data.get("strength")
                
                if controlnet_index is None or strength is None:
                    raise HTTPException(status_code=400, detail="Missing index or strength parameter")
                
                # Check if ControlNet is enabled using config system
                if not self.pipeline:
                    raise HTTPException(status_code=400, detail="Pipeline is not initialized")
                
                # Check if we're using config mode and have controlnets configured
                controlnet_enabled = (self.pipeline.use_config and 
                                    self.pipeline.config and 
                                    'controlnets' in self.pipeline.config)
                
                if not controlnet_enabled:
                    raise HTTPException(status_code=400, detail="ControlNet is not enabled")
                
                # Update ControlNet strength in the pipeline
                if hasattr(self.pipeline.stream, 'update_controlnet_scale'):
                    self.pipeline.stream.update_controlnet_scale(controlnet_index, float(strength))
                    
                return JSONResponse({
                    "status": "success",
                    "message": f"Updated ControlNet {controlnet_index} strength to {strength}"
                })
                
            except Exception as e:
                logging.error(f"update_controlnet_strength: Failed to update strength: {e}")
                raise HTTPException(status_code=500, detail=f"Failed to update strength: {str(e)}")

        @self.app.post("/api/update-t-index-list")
        async def update_t_index_list(request: Request):
            """Update t_index_list values in real-time"""
            try:
                data = await request.json()
                t_index_list = data.get("t_index_list")
                
                if t_index_list is None:
                    raise HTTPException(status_code=400, detail="Missing t_index_list parameter")
                
                if not self.pipeline:
                    raise HTTPException(status_code=400, detail="Pipeline is not initialized")
                
                # Validate that the list contains integers
                if not all(isinstance(x, int) for x in t_index_list):
                    raise HTTPException(status_code=400, detail="All t_index values must be integers")
                
                # Update t_index_list in the pipeline
                self.pipeline.stream.update_stream_params(t_index_list=t_index_list)
                
                return JSONResponse({
                    "status": "success",
                    "message": f"Updated t_index_list to {t_index_list}"
                })
                
            except Exception as e:
                logging.error(f"update_t_index_list: Failed to update t_index_list: {e}")
                raise HTTPException(status_code=500, detail=f"Failed to update t_index_list: {str(e)}")

        @self.app.post("/api/update-guidance-scale")
        async def update_guidance_scale(request: Request):
            """Update guidance_scale value in real-time"""
            try:
                data = await request.json()
                guidance_scale = data.get("guidance_scale")
                
                if guidance_scale is None:
                    raise HTTPException(status_code=400, detail="Missing guidance_scale parameter")
                
                if not self.pipeline:
                    raise HTTPException(status_code=400, detail="Pipeline is not initialized")
                
                # Update guidance_scale in the pipeline
                self.pipeline.stream.update_stream_params(guidance_scale=float(guidance_scale))
                
                return JSONResponse({
                    "status": "success",
                    "message": f"Updated guidance_scale to {guidance_scale}"
                })
                
            except Exception as e:
                logging.error(f"update_guidance_scale: Failed to update guidance_scale: {e}")
                raise HTTPException(status_code=500, detail=f"Failed to update guidance_scale: {str(e)}")

        @self.app.post("/api/update-delta")
        async def update_delta(request: Request):
            """Update delta value in real-time"""
            try:
                data = await request.json()
                delta = data.get("delta")
                
                if delta is None:
                    raise HTTPException(status_code=400, detail="Missing delta parameter")
                
                if not self.pipeline:
                    raise HTTPException(status_code=400, detail="Pipeline is not initialized")
                
                # Update delta in the pipeline
                self.pipeline.stream.update_stream_params(delta=float(delta))
                
                return JSONResponse({
                    "status": "success",
                    "message": f"Updated delta to {delta}"
                })
                
            except Exception as e:
                logging.error(f"update_delta: Failed to update delta: {e}")
                raise HTTPException(status_code=500, detail=f"Failed to update delta: {str(e)}")

        @self.app.post("/api/update-num-inference-steps")
        async def update_num_inference_steps(request: Request):
            """Update num_inference_steps value in real-time"""
            try:
                data = await request.json()
                num_inference_steps = data.get("num_inference_steps")
                
                if num_inference_steps is None:
                    raise HTTPException(status_code=400, detail="Missing num_inference_steps parameter")
                
                if not self.pipeline:
                    raise HTTPException(status_code=400, detail="Pipeline is not initialized")
                
                # Update num_inference_steps in the pipeline
                self.pipeline.stream.update_stream_params(num_inference_steps=int(num_inference_steps))
                
                return JSONResponse({
                    "status": "success",
                    "message": f"Updated num_inference_steps to {num_inference_steps}"
                })
                
            except Exception as e:
                logging.error(f"update_num_inference_steps: Failed to update num_inference_steps: {e}")
                raise HTTPException(status_code=500, detail=f"Failed to update num_inference_steps: {str(e)}")

        @self.app.post("/api/update-seed")
        async def update_seed(request: Request):
            """Update seed value in real-time"""
            try:
                data = await request.json()
                seed = data.get("seed")
                
                if seed is None:
                    raise HTTPException(status_code=400, detail="Missing seed parameter")
                
                if not self.pipeline:
                    raise HTTPException(status_code=400, detail="Pipeline is not initialized")
                
                # Update seed in the pipeline
                self.pipeline.stream.update_stream_params(seed=int(seed))
                
                return JSONResponse({
                    "status": "success",
                    "message": f"Updated seed to {seed}"
                })
                
            except Exception as e:
                logging.error(f"update_seed: Failed to update seed: {e}")
                raise HTTPException(status_code=500, detail=f"Failed to update seed: {str(e)}")

        @self.app.post("/api/update-resolution")
        async def update_resolution(request: Request):
            """Update resolution (width x height) by creating a new pipeline"""
            try:
                data = await request.json()
                resolution_str = data.get('resolution')
                
                if not resolution_str:
                    raise HTTPException(status_code=400, detail="Resolution parameter is required")
                
                # Parse resolution string (e.g., "512x768 (2:3)" -> width=512, height=768)
                resolution_part = resolution_str.split(' ')[0]  # Get "512x768" part
                try:
                    width, height = map(int, resolution_part.split('x'))
                except ValueError:
                    raise HTTPException(status_code=400, detail="Invalid resolution format. Use 'widthxheight' (e.g., '512x768')")
                
                # Validate resolution
                if width % 64 != 0 or height % 64 != 0:
                    raise HTTPException(status_code=400, detail="Resolution must be multiples of 64")
                
                if not (384 <= width <= 1024) or not (384 <= height <= 1024):
                    raise HTTPException(status_code=400, detail="Resolution must be between 384 and 1024")
                
                # Check if resolution actually changed
                if width == self.new_width and height == self.new_height:
                    raise HTTPException(status_code=400, detail="Resolution unchanged")
                
                logger.info(f"API: Updating resolution from {self.new_width}x{self.new_height} to {width}x{height}")
                
                # Create new pipeline with new resolution
                try:
                    self._update_resolution(width, height)
                    
                    logger.info(f"API: Resolution update successful: {width}x{height}")
                    return JSONResponse({
                        "status": "success",
                        "message": f"Resolution updated to {width}x{height}",
                    })
                    
                except Exception as update_error:
<<<<<<< HEAD
                    print(f"API: Resolution update failed: {update_error}")
                    raise HTTPException(status_code=500, detail=f"Failed to update resolution: {update_error}")
                
            except Exception as e:
                print(f"API: Resolution update error: {e}")
                raise HTTPException(status_code=500, detail=f"Failed to update resolution: {e}")
=======
                    logger.error(f"API: Resolution update failed: {update_error}")
                    return JSONResponse({
                        "success": False,
                        "detail": f"Failed to update resolution: {update_error}",
                        "method": "failed"
                    }, status_code=500)
                
            except Exception as e:
                logger.error(f"API: Resolution update error: {e}")
                return JSONResponse({
                    "success": False,
                    "detail": f"Failed to update resolution: {e}"
                }, status_code=500)
>>>>>>> e7d42e5d

        @self.app.post("/api/update-normalize-prompt-weights")
        async def update_normalize_prompt_weights(request: Request):
            """Update normalize weights flag for prompt blending in real-time"""
            try:
                data = await request.json()
                normalize = data.get("normalize")
                
                if normalize is None:
                    raise HTTPException(status_code=400, detail="Missing normalize parameter")
                
                if not self.pipeline:
                    raise HTTPException(status_code=400, detail="Pipeline is not initialized")
                
                # Update normalize weights setting for prompt blending
                # For now, use the existing single flag (this can be enhanced later with separate flags)
                self.pipeline.stream.set_normalize_weights(bool(normalize))
                
                return JSONResponse({
                    "status": "success",
                    "message": f"Updated prompt weight normalization to {normalize}"
                })
                
            except Exception as e:
                logging.error(f"update_normalize_prompt_weights: Failed to update normalize prompt weights: {e}")
                raise HTTPException(status_code=500, detail=f"Failed to update normalize prompt weights: {str(e)}")

        @self.app.post("/api/update-normalize-seed-weights")
        async def update_normalize_seed_weights(request: Request):
            """Update normalize weights flag for seed blending in real-time"""
            try:
                data = await request.json()
                normalize = data.get("normalize")
                
                if normalize is None:
                    raise HTTPException(status_code=400, detail="Missing normalize parameter")
                
                if not self.pipeline:
                    raise HTTPException(status_code=400, detail="Pipeline is not initialized")
                
                # Update normalize weights setting for seed blending
                # For now, use the existing single flag (this can be enhanced later with separate flags)
                self.pipeline.stream.set_normalize_weights(bool(normalize))
                
                return JSONResponse({
                    "status": "success",
                    "message": f"Updated seed weight normalization to {normalize}"
                })
                
            except Exception as e:
                logging.error(f"update_normalize_seed_weights: Failed to update normalize seed weights: {e}")
                raise HTTPException(status_code=500, detail=f"Failed to update normalize seed weights: {str(e)}")

        @self.app.post("/api/prompt-blending/update")
        async def update_prompt_blending(request: Request):
            """Update prompt blending configuration in real-time"""
            try:
                data = await request.json()
                prompt_list = data.get("prompt_list")
                interpolation_method = data.get("interpolation_method", "slerp")
                
                logger.debug(f"update_prompt_blending: Received request with {len(prompt_list) if prompt_list else 0} prompts")
                logger.debug(f"update_prompt_blending: prompt_list = {prompt_list}")
                logger.debug(f"update_prompt_blending: interpolation_method = {interpolation_method}")
                
                print(f"update_prompt_blending: Received request with {len(prompt_list) if prompt_list else 0} prompts")
                print(f"update_prompt_blending: prompt_list = {prompt_list}")
                print(f"update_prompt_blending: interpolation_method = {prompt_interpolation_method}")
                
                if prompt_list is None:
                    raise HTTPException(status_code=400, detail="Missing prompt_list parameter")
                
                if not self.pipeline:
                    raise HTTPException(status_code=400, detail="Pipeline is not initialized")
                
                # Validate prompt_list structure
                if not isinstance(prompt_list, list):
                    raise HTTPException(status_code=400, detail="prompt_list must be a list")
                
                for item in prompt_list:
                    if not isinstance(item, list) or len(item) != 2:
                        raise HTTPException(status_code=400, detail="Each prompt_list item must be [prompt, weight]")
                    if not isinstance(item[0], str) or not isinstance(item[1], (int, float)):
                        raise HTTPException(status_code=400, detail="Each prompt_list item must be [string, number]")
                
                # Convert list format [[prompt, weight], ...] to tuple format [(prompt, weight), ...]
                prompt_tuples = [(item[0], item[1]) for item in prompt_list]
                
                logger.debug(f"update_prompt_blending: Calling pipeline.stream.update_prompt with {len(prompt_tuples)} prompts")
                
                # Update prompt blending using the unified public interface
                self.pipeline.stream.update_prompt(
                    prompt_tuples,  # Pass as first positional argument
                    prompt_interpolation_method=interpolation_method
                )
                
                logger.debug(f"update_prompt_blending: Successfully updated prompt blending")
                
                return JSONResponse({
                    "status": "success",
                    "message": f"Updated prompt blending with {len(prompt_list)} prompts"
                })
                
            except Exception as e:
                logger.error(f"update_prompt_blending: Error: {e}")
                logging.error(f"update_prompt_blending: Failed to update prompt blending: {e}")
                raise HTTPException(status_code=500, detail=f"Failed to update prompt blending: {str(e)}")

        @self.app.post("/api/seed-blending/update")
        async def update_seed_blending(request: Request):
            """Update seed blending configuration in real-time"""
            try:
                data = await request.json()
                seed_list = data.get("seed_list")
                seed_interpolation_method = data.get("seed_interpolation_method", "linear")
                
                if seed_list is None:
                    raise HTTPException(status_code=400, detail="Missing seed_list parameter")
                
                if not self.pipeline:
                    raise HTTPException(status_code=400, detail="Pipeline is not initialized")
                
                # Validate seed_list structure
                if not isinstance(seed_list, list):
                    raise HTTPException(status_code=400, detail="seed_list must be a list")
                
                for item in seed_list:
                    if not isinstance(item, list) or len(item) != 2:
                        raise HTTPException(status_code=400, detail="Each seed_list item must be [seed, weight]")
                    if not isinstance(item[0], int) or not isinstance(item[1], (int, float)):
                        raise HTTPException(status_code=400, detail="Each seed_list item must be [int, number]")
                
                # Convert list format [[seed, weight], ...] to tuple format [(seed, weight), ...]
                seed_tuples = [(item[0], item[1]) for item in seed_list]
                
                # Update seed blending using the public interface
                self.pipeline.stream.update_seed_blending(
                    seed_list=seed_tuples,
                    interpolation_method=seed_interpolation_method
                )
                
                return JSONResponse({
                    "status": "success",
                    "message": f"Updated seed blending with {len(seed_list)} seeds"
                })
                
            except Exception as e:
                logging.error(f"update_seed_blending: Failed to update seed blending: {e}")
                raise HTTPException(status_code=500, detail=f"Failed to update seed blending: {str(e)}")

        @self.app.get("/api/fps")
        async def get_fps():
            """Get current FPS"""
            if len(self.fps_counter) > 0:
                avg_frame_time = sum(self.fps_counter) / len(self.fps_counter)
                fps = 1.0 / avg_frame_time if avg_frame_time > 0 else 0
            else:
                fps = 0
            
            return JSONResponse({"fps": round(fps, 1)})

        @self.app.get("/api/preprocessors/info")
        async def get_preprocessors_info():
            """Get comprehensive preprocessor information and templates"""
            
            # Define preprocessor information with parameters, descriptions, and examples
            preprocessors_info = {
                "canny": {
                    "name": "Canny Edge Detection",
                    "description": "Detects edges in the input image using the Canny edge detection algorithm. Good for line art and architectural images.",
                    "requirements": ["OpenCV"],
                    "parameters": {
                        "low_threshold": {
                            "type": "int",
                            "default": 100,
                            "range": [50, 150],
                            "description": "Lower threshold for edge detection. Lower values detect more edges."
                        },
                        "high_threshold": {
                            "type": "int", 
                            "default": 200,
                            "range": [150, 300],
                            "description": "Upper threshold for edge detection. Higher values are more selective."
                        }
                    },
                    "example_config": {
                        "model_id": "lllyasviel/control_v11p_sd15_canny",
                        "conditioning_scale": 1.0,
                        "preprocessor": "canny",
                        "preprocessor_params": {
                            "low_threshold": 100,
                            "high_threshold": 200
                        },
                        "enabled": True
                    },
                    "use_cases": ["Line art", "Architecture", "Technical drawings", "Clean edge detection"]
                },
                
                "depth": {
                    "name": "Depth Estimation",
                    "description": "Estimates depth from the input image using MiDaS. Good for adding depth-based control to generation.",
                    "requirements": ["PyTorch", "Transformers"],
                    "parameters": {
                        "image_resolution": {
                            "type": "int",
                            "default": 512,
                            "range": [256, 1024],
                            "description": "Output image resolution"
                        }
                    },
                    "example_config": {
                        "model_id": "lllyasviel/control_v11f1p_sd15_depth",
                        "conditioning_scale": 0.8,
                        "preprocessor": "depth",
                        "preprocessor_params": {
                            "image_resolution": 512
                        },
                        "enabled": True
                    },
                    "use_cases": ["3D-aware generation", "Depth preservation", "Scene understanding"]
                },
                
                "depth_tensorrt": {
                    "name": "Depth Estimation (TensorRT)",
                    "description": "Fast TensorRT-optimized depth estimation using Depth Anything model. Significantly faster than standard depth estimation.",
                    "requirements": ["TensorRT", "Polygraphy", "Pre-built TensorRT engine"],
                    "parameters": {
                        "engine_path": {
                            "type": "string",
                            "default": "path/to/depth_anything.engine",
                            "description": "Path to the TensorRT engine file for Depth Anything model"
                        },
                        "detect_resolution": {
                            "type": "int", 
                            "default": 518,
                            "range": [256, 1024],
                            "description": "Resolution for depth detection (should match engine input size)"
                        },
                        "image_resolution": {
                            "type": "int",
                            "default": 512, 
                            "range": [256, 1024],
                            "description": "Final output image resolution"
                        }
                    },
                    "example_config": {
                        "model_id": "lllyasviel/control_v11f1p_sd15_depth",
                        "conditioning_scale": 0.8,
                        "preprocessor": "depth_tensorrt",
                        "preprocessor_params": {
                            "engine_path": "C:\\_dev\\comfy\\ComfyUI\\models\\tensorrt\\depth-anything\\v2_depth_anything_v2_vits-fp16.engine",
                            "detect_resolution": 518,
                            "image_resolution": 512
                        },
                        "enabled": True
                    },
                    "use_cases": ["High-performance depth estimation", "Real-time applications", "Production deployments"],
                    "setup_notes": "Requires building TensorRT engine from Depth Anything ONNX model"
                },
                
                "pose_tensorrt": {
                    "name": "Pose Detection (TensorRT)",
                    "description": "Fast TensorRT-optimized pose detection using YOLO-NAS Pose model. Detects human pose keypoints.",
                    "requirements": ["TensorRT", "Polygraphy", "Pre-built YOLO-NAS Pose TensorRT engine"],
                    "parameters": {
                        "engine_path": {
                            "type": "string",
                            "default": "path/to/yolo_nas_pose.engine",
                            "description": "Path to the TensorRT engine file for YOLO-NAS Pose model"
                        },
                        "detect_resolution": {
                            "type": "int",
                            "default": 640,
                            "range": [320, 1280], 
                            "description": "Resolution for pose detection (should match engine input size)"
                        },
                        "image_resolution": {
                            "type": "int",
                            "default": 512,
                            "range": [256, 1024],
                            "description": "Final output image resolution"
                        }
                    },
                    "example_config": {
                        "model_id": "thibaud/controlnet-sd21-openpose-diffusers",
                        "conditioning_scale": 0.5,
                        "preprocessor": "pose_tensorrt", 
                        "preprocessor_params": {
                            "engine_path": "C:\\_dev\\comfy\\ComfyUI\\models\\tensorrt\\yolo-nas-pose\\yolo_nas_pose_l_0.8-fp16.engine",
                            "detect_resolution": 640,
                            "image_resolution": 512
                        },
                        "enabled": True
                    },
                    "use_cases": ["Human pose control", "Character animation", "Pose-guided generation"],
                    "setup_notes": "Requires building TensorRT engine from YOLO-NAS Pose ONNX model"
                },
                
                "openpose": {
                    "name": "OpenPose",
                    "description": "Human pose estimation using OpenPose. Detects body keypoints and skeleton structure.",
                    "requirements": ["OpenPose library or compatible implementation"],
                    "parameters": {
                        "image_resolution": {
                            "type": "int",
                            "default": 512,
                            "range": [256, 1024],
                            "description": "Output image resolution"
                        }
                    },
                    "example_config": {
                        "model_id": "lllyasviel/control_v11p_sd15_openpose",
                        "conditioning_scale": 0.8,
                        "preprocessor": "openpose",
                        "preprocessor_params": {
                            "image_resolution": 512
                        },
                        "enabled": True
                    },
                    "use_cases": ["Human pose control", "Dance movements", "Character poses"]
                },
                
                "lineart": {
                    "name": "Line Art Detection",
                    "description": "Detects line art and sketches from input images. Good for converting photos to line drawings.",
                    "requirements": ["PyTorch", "Transformers"],
                    "parameters": {
                        "image_resolution": {
                            "type": "int",
                            "default": 512,
                            "range": [256, 1024],
                            "description": "Output image resolution"
                        }
                    },
                    "example_config": {
                        "model_id": "lllyasviel/control_v11p_sd15_lineart",
                        "conditioning_scale": 0.8,
                        "preprocessor": "lineart",
                        "preprocessor_params": {
                            "image_resolution": 512
                        },
                        "enabled": True
                    },
                    "use_cases": ["Sketch to image", "Line art generation", "Clean line extraction"]
                },
                
                "passthrough": {
                    "name": "Passthrough",
                    "description": "Passes the input image through with minimal processing. Used for tile ControlNet or when you want to use the input image directly.",
                    "requirements": ["None"],
                    "parameters": {
                        "image_resolution": {
                            "type": "int",
                            "default": 512,
                            "range": [256, 1024],
                            "description": "Output image resolution (input will be resized to this)"
                        }
                    },
                    "example_config": {
                        "model_id": "lllyasviel/control_v11f1e_sd15_tile",
                        "conditioning_scale": 0.2,
                        "preprocessor": "passthrough",
                        "preprocessor_params": {
                            "image_resolution": 512
                        },
                        "enabled": True
                    },
                    "use_cases": ["Tile ControlNet", "Image-to-image with structure preservation", "Upscaling with control"]
                }
            }
            
            # Template for creating full configuration
            full_config_template = {
                "model_id": "C:\\_dev\\comfy\\ComfyUI\\models\\checkpoints\\your-model.safetensors",
                "t_index_list": [32, 45],
                "width": 512,
                "height": 512,
                "device": "cuda",
                "dtype": "float16",
                "prompt": "your prompt here",
                "negative_prompt": "blurry, low quality",
                "guidance_scale": 1.1,
                "num_inference_steps": 50,
                "use_denoising_batch": True,
                "delta": 0.7,
                "frame_buffer_size": 1,
                "use_lcm_lora": True,
                "use_tiny_vae": True,
                "acceleration": "xformers",
                "cfg_type": "self",
                "seed": 42,
                "controlnets": [
                    "// Add your ControlNet configurations here using the examples above"
                ]
            }
            
            return JSONResponse({
                "preprocessors": preprocessors_info,
                "template": full_config_template,
                "common_model_ids": {
                    "canny": ["lllyasviel/control_v11p_sd15_canny", "lllyasviel/control_v11p_sd15_canny"],
                    "depth": ["lllyasviel/control_v11f1p_sd15_depth", "thibaud/controlnet-sd21-depth-diffusers"],
                    "openpose": ["lllyasviel/control_v11p_sd15_openpose", "thibaud/controlnet-sd21-openpose-diffusers"],
                    "lineart": ["lllyasviel/control_v11p_sd15_lineart", "lllyasviel/control_v11p_sd15s2_lineart_anime"],
                    "tile": ["lllyasviel/control_v11f1e_sd15_tile"]
                },
                "setup_guides": {
                    "tensorrt_engines": "TensorRT engines must be built from ONNX models. Place them in models/tensorrt/ directory.",
                    "model_downloads": "ControlNet models will be automatically downloaded from HuggingFace on first use.",
                    "performance_tips": "Use TensorRT preprocessors for real-time performance. Standard preprocessors are fine for non-realtime use."
                }
            })

        # Only mount static files if not in API-only mode
        if not self.args.api_only:
            if not os.path.exists("public"):
                os.makedirs("public")
            self.app.mount(
                "/", StaticFiles(directory="./frontend/public", html=True), name="public"
            )
        else:
            # In API-only mode, add a simple root endpoint for health check
            @self.app.get("/")
            async def api_root():
                return JSONResponse({
                    "message": "StreamDiffusion API Server", 
                    "mode": "api-only",
                    "frontend": "Run separately with 'npm run dev' in ./frontend/"
                })

    def _normalize_prompt_config(self, config_data):
        """
        Normalize prompt configuration to always return a list format.
        Priority: prompt_blending.prompt_list > prompt_blending (direct list) > prompt (converted to single-item list) > default
        """
        if not config_data:
            return None
            
        # Check for explicit prompt_blending first (highest priority)
        if 'prompt_blending' in config_data:
            prompt_blending = config_data['prompt_blending']
            
            # Handle nested structure: prompt_blending.prompt_list
            if isinstance(prompt_blending, dict) and 'prompt_list' in prompt_blending:
                prompt_list = prompt_blending['prompt_list']
                if isinstance(prompt_list, list) and len(prompt_list) > 0:
                    normalized = []
                    for item in prompt_list:
                        if isinstance(item, list) and len(item) == 2:
                            normalized.append([str(item[0]), float(item[1])])
                        elif isinstance(item, tuple) and len(item) == 2:
                            normalized.append([str(item[0]), float(item[1])])
                    if normalized:
                        return normalized
                        
            # Handle direct list format: prompt_blending: [["text", weight], ...]
            elif isinstance(prompt_blending, list) and len(prompt_blending) > 0:
                normalized = []
                for item in prompt_blending:
                    if isinstance(item, list) and len(item) == 2:
                        normalized.append([str(item[0]), float(item[1])])
                    elif isinstance(item, tuple) and len(item) == 2:
                        normalized.append([str(item[0]), float(item[1])])
                if normalized:
                    return normalized
        
        # Fall back to single prompt, convert to list format
        if 'prompt' in config_data:
            prompt = config_data['prompt']
            if isinstance(prompt, str) and prompt.strip():
                return [[prompt, 1.0]]  # Convert single prompt to list with weight 1.0
            elif isinstance(prompt, list) and len(prompt) > 0:
                # Handle case where prompt is already a list (but not in prompt_blending key)
                normalized = []
                for item in prompt:
                    if isinstance(item, list) and len(item) == 2:
                        normalized.append([str(item[0]), float(item[1])])
                    elif isinstance(item, tuple) and len(item) == 2:
                        normalized.append([str(item[0]), float(item[1])])
                    elif isinstance(item, str):
                        normalized.append([item, 1.0])
                if normalized:
                    return normalized
        
        return None

    def _normalize_seed_config(self, config_data):
        """
        Normalize seed configuration to always return a list format.
        Priority: seed_blending.seed_list > seed_blending (direct list) > seed (converted to single-item list) > default
        """
        if not config_data:
            return None
            
        # Check for explicit seed_blending first (highest priority)
        if 'seed_blending' in config_data:
            seed_blending = config_data['seed_blending']
            
            # Handle nested structure: seed_blending.seed_list
            if isinstance(seed_blending, dict) and 'seed_list' in seed_blending:
                seed_list = seed_blending['seed_list']
                if isinstance(seed_list, list) and len(seed_list) > 0:
                    normalized = []
                    for item in seed_list:
                        if isinstance(item, list) and len(item) == 2:
                            normalized.append([int(item[0]), float(item[1])])
                        elif isinstance(item, tuple) and len(item) == 2:
                            normalized.append([int(item[0]), float(item[1])])
                    if normalized:
                        return normalized
                        
            # Handle direct list format: seed_blending: [[seed, weight], ...]
            elif isinstance(seed_blending, list) and len(seed_blending) > 0:
                normalized = []
                for item in seed_blending:
                    if isinstance(item, list) and len(item) == 2:
                        normalized.append([int(item[0]), float(item[1])])
                    elif isinstance(item, tuple) and len(item) == 2:
                        normalized.append([int(item[0]), float(item[1])])
                if normalized:
                    return normalized
        
        # Fall back to single seed, convert to list format
        if 'seed' in config_data:
            seed = config_data['seed']
            if isinstance(seed, int):
                return [[seed, 1.0]]  # Convert single seed to list with weight 1.0
            elif isinstance(seed, list) and len(seed) > 0:
                # Handle case where seed is already a list (but not in seed_blending key)
                normalized = []
                for item in seed:
                    if isinstance(item, list) and len(item) == 2:
                        normalized.append([int(item[0]), float(item[1])])
                    elif isinstance(item, tuple) and len(item) == 2:
                        normalized.append([int(item[0]), float(item[1])])
                    elif isinstance(item, int):
                        normalized.append([item, 1.0])
                if normalized:
                    return normalized
        
        return None

    def _create_default_pipeline(self):
        """Create the default pipeline (standard mode)"""
        device = torch.device("cuda" if torch.cuda.is_available() else "cpu")
        torch_dtype = torch.float16
        pipeline = Pipeline(self.args, device, torch_dtype, width=self.new_width, height=self.new_height)
        
        # Initialize with default prompt blending (single prompt with weight 1.0)
        default_prompt = "Portrait of The Joker halloween costume, face painting, with , glare pose, detailed, intricate, full of colour, cinematic lighting, trending on artstation, 8k, hyperrealistic, focused, extreme details, unreal engine 5 cinematic, masterpiece"
        pipeline.stream.update_prompt([(default_prompt, 1.0)], prompt_interpolation_method="slerp")
        
        return pipeline

    def _create_pipeline_with_config(self, controlnet_config_path=None):
        """Create a new pipeline with optional ControlNet configuration"""
        device = torch.device("cuda" if torch.cuda.is_available() else "cpu")
        torch_dtype = torch.float16
        
        # Use uploaded config if available, otherwise use original args
        if controlnet_config_path:
            new_args = self.args._replace(controlnet_config=controlnet_config_path)
        elif self.uploaded_controlnet_config:
            # Create temporary file from stored config
            temp_config_path = tempfile.NamedTemporaryFile(mode='w', suffix='.yaml', delete=False)
            yaml.dump(self.uploaded_controlnet_config, temp_config_path, default_flow_style=False)
            temp_config_path.close()
            
            # Merge YAML config values into args, respecting config overrides
            # This ensures that acceleration settings from YAML config override command line args
            config_acceleration = self.uploaded_controlnet_config.get('acceleration', self.args.acceleration)
            new_args = self.args._replace(
                controlnet_config=temp_config_path.name,
                acceleration=config_acceleration
            )
        else:
            new_args = self.args
        
        new_pipeline = Pipeline(new_args, device, torch_dtype, width=self.new_width, height=self.new_height)
        
        # Initialize prompt blending from config
        normalized_prompt_config = self._normalize_prompt_config(self.uploaded_controlnet_config)
        if normalized_prompt_config:
            # Convert to tuple format and set up prompt blending
            prompt_tuples = [(item[0], item[1]) for item in normalized_prompt_config]
            new_pipeline.stream.update_prompt(prompt_tuples, prompt_interpolation_method="slerp")
        else:
            # Fallback to default single prompt
            default_prompt = "Portrait of The Joker halloween costume, face painting, with , glare pose, detailed, intricate, full of colour, cinematic lighting, trending on artstation, 8k, hyperrealistic, focused, extreme details, unreal engine 5 cinematic, masterpiece"
            new_pipeline.stream.update_prompt([(default_prompt, 1.0)], prompt_interpolation_method="slerp")
        
        # Clean up temp file if created
        if self.uploaded_controlnet_config and not controlnet_config_path:
            try:
                os.unlink(new_args.controlnet_config)
            except:
                pass
        
        return new_pipeline

    def _get_controlnet_info(self):
        """Get ControlNet information from uploaded config or active pipeline"""
        controlnet_info = {
            "enabled": False,
            "config_loaded": False,
            "controlnets": []
        }
        
        # Check uploaded config first
        if self.uploaded_controlnet_config:
            controlnet_info["enabled"] = True
            controlnet_info["config_loaded"] = True
            if 'controlnets' in self.uploaded_controlnet_config:
                for i, cn_config in enumerate(self.uploaded_controlnet_config['controlnets']):
                    controlnet_info["controlnets"].append({
                        "index": i,
                        "name": cn_config['model_id'].split('/')[-1],
                        "preprocessor": cn_config['preprocessor'],
                        "strength": cn_config['conditioning_scale']
                    })
        # Otherwise check active pipeline
        elif self.pipeline and self.pipeline.use_config and self.pipeline.config and 'controlnets' in self.pipeline.config:
            controlnet_info["enabled"] = True
            controlnet_info["config_loaded"] = True
            if 'controlnets' in self.pipeline.config:
                for i, cn_config in enumerate(self.pipeline.config['controlnets']):
                    controlnet_info["controlnets"].append({
                        "index": i,
                        "name": cn_config['model_id'].split('/')[-1],
                        "preprocessor": cn_config['preprocessor'],
                        "strength": cn_config['conditioning_scale']
                    })
        
        return controlnet_info

    def _calculate_aspect_ratio(self, width: int, height: int) -> str:
        """Calculate and return aspect ratio as a string"""
        import math
        
        # Find GCD to simplify the ratio
        gcd = math.gcd(width, height)
        simplified_width = width // gcd
        simplified_height = height // gcd
        
        return f"{simplified_width}:{simplified_height}"

    def _update_resolution(self, width: int, height: int) -> None:
        """Create a new pipeline with the specified resolution and replace the old one."""
        logger.info(f"Creating new pipeline with resolution {width}x{height}")
        
        # Store current pipeline state
        current_prompt = getattr(self.pipeline, 'prompt', '')
        current_negative_prompt = getattr(self.pipeline, 'negative_prompt', '')
        current_guidance_scale = getattr(self.pipeline, 'guidance_scale', 1.2)
        current_num_inference_steps = getattr(self.pipeline, 'num_inference_steps', 50)
        
        # Update current resolution BEFORE creating new pipeline
        self.new_width = width
        self.new_height = height
        
        # Create new pipeline with new resolution
        if self.uploaded_controlnet_config:
            new_pipeline = self._create_pipeline_with_config()
        else:
            new_pipeline = self._create_default_pipeline()
        
        # Replace old pipeline
        old_pipeline = self.pipeline
        self.pipeline = new_pipeline
        
        # Restore pipeline state
        if current_prompt:
            self.pipeline.stream.prepare(
                prompt=current_prompt,
                negative_prompt=current_negative_prompt,
                guidance_scale=current_guidance_scale,
                num_inference_steps=current_num_inference_steps
            )
            # Also update the pipeline's stored values
            self.pipeline.prompt = current_prompt
            self.pipeline.negative_prompt = current_negative_prompt
            self.pipeline.guidance_scale = current_guidance_scale
            self.pipeline.num_inference_steps = current_num_inference_steps
            self.pipeline.last_prompt = current_prompt
        
        # Clean up old pipeline
        if old_pipeline:
            try:
                # Clear any references to free memory
                del old_pipeline
            except:
                pass
        
        logger.info(f"Pipeline updated successfully to {width}x{height}")

app = App(config).app

if __name__ == "__main__":
    import uvicorn

    uvicorn.run(
        "main:app",
        host=config.host,
        port=config.port,
        reload=config.reload,
        ssl_certfile=config.ssl_certfile,
        ssl_keyfile=config.ssl_keyfile,
    )<|MERGE_RESOLUTION|>--- conflicted
+++ resolved
@@ -182,15 +182,9 @@
                 # Recreate pipeline if config changed (but not resolution - that's handled separately)
                 elif self.config_needs_reload or (self.uploaded_controlnet_config and not (self.pipeline.use_config and self.pipeline.config and 'controlnets' in self.pipeline.config)) or (self.uploaded_controlnet_config and not self.pipeline.use_config):
                     if self.config_needs_reload:
-<<<<<<< HEAD
-                        print("stream: Recreating pipeline with new config...")
-                    else:
-                        print("stream: Upgrading to config-based pipeline...")
-=======
                         logger.info("stream: Recreating pipeline with new ControlNet config...")
                     else:
                         logger.info("stream: Upgrading to ControlNet pipeline...")
->>>>>>> e7d42e5d
                     
                     if self.uploaded_controlnet_config:
                         self.pipeline = self._create_pipeline_with_config()
@@ -198,11 +192,7 @@
                         self.pipeline = self._create_default_pipeline()
                     
                     self.config_needs_reload = False  # Reset the flag
-<<<<<<< HEAD
-                    print("stream: Pipeline recreated with config support")
-=======
                     logger.info("stream: Pipeline recreated successfully")
->>>>>>> e7d42e5d
 
                 async def generate():
                     while True:
@@ -741,28 +731,12 @@
                     })
                     
                 except Exception as update_error:
-<<<<<<< HEAD
-                    print(f"API: Resolution update failed: {update_error}")
+                    logger.error(f"API: Resolution update failed: {update_error}")
                     raise HTTPException(status_code=500, detail=f"Failed to update resolution: {update_error}")
-                
-            except Exception as e:
-                print(f"API: Resolution update error: {e}")
-                raise HTTPException(status_code=500, detail=f"Failed to update resolution: {e}")
-=======
-                    logger.error(f"API: Resolution update failed: {update_error}")
-                    return JSONResponse({
-                        "success": False,
-                        "detail": f"Failed to update resolution: {update_error}",
-                        "method": "failed"
-                    }, status_code=500)
-                
+
             except Exception as e:
                 logger.error(f"API: Resolution update error: {e}")
-                return JSONResponse({
-                    "success": False,
-                    "detail": f"Failed to update resolution: {e}"
-                }, status_code=500)
->>>>>>> e7d42e5d
+                raise HTTPException(status_code=500, detail=f"Failed to update resolution: {e}")
 
         @self.app.post("/api/update-normalize-prompt-weights")
         async def update_normalize_prompt_weights(request: Request):
