--- conflicted
+++ resolved
@@ -329,14 +329,11 @@
                     "delta": current_delta,
                     "num_inference_steps": current_num_inference_steps,
                     "seed": current_seed,
-<<<<<<< HEAD
                     "current_resolution": current_resolution,
-=======
                     "prompt_blending": prompt_blending_config,
                     "seed_blending": seed_blending_config,
                     "normalize_prompt_weights": normalize_prompt_weights,
                     "normalize_seed_weights": normalize_seed_weights,
->>>>>>> a2b71ba5
                 }
             )
 
@@ -636,7 +633,6 @@
                 logging.error(f"update_seed: Failed to update seed: {e}")
                 raise HTTPException(status_code=500, detail=f"Failed to update seed: {str(e)}")
 
-<<<<<<< HEAD
         @self.app.post("/api/update-resolution")
         async def update_resolution(request: Request):
             """Update resolution (width x height) by restarting the pipeline"""
@@ -690,7 +686,7 @@
             except Exception as e:
                 print(f"Error updating resolution: {e}")
                 return JSONResponse({"success": False, "detail": str(e)}, status_code=500)
-=======
+
         @self.app.post("/api/update-normalize-prompt-weights")
         async def update_normalize_prompt_weights(request: Request):
             """Update normalize weights flag for prompt blending in real-time"""
@@ -826,7 +822,6 @@
             except Exception as e:
                 logging.error(f"update_seed_blending: Failed to update seed blending: {e}")
                 raise HTTPException(status_code=500, detail=f"Failed to update seed blending: {str(e)}")
->>>>>>> a2b71ba5
 
         @self.app.get("/api/fps")
         async def get_fps():
