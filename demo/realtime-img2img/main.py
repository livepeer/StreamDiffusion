--- conflicted
+++ resolved
@@ -45,11 +45,8 @@
         # Store current resolution for pipeline recreation
         self.new_width = 512
         self.new_height = 512
-<<<<<<< HEAD
         # Store uploaded style image before pipeline initialization
         self.uploaded_style_image = None
-=======
->>>>>>> 0b24668f
         self.init_app()
 
     def init_app(self):
@@ -160,36 +157,19 @@
                     print("stream: Pipeline created successfully")
                 
                 # Recreate pipeline if config changed (but not resolution - that's handled separately)
-<<<<<<< HEAD
                 elif self.config_needs_reload or (self.uploaded_controlnet_config and not (self.pipeline.use_config and self.pipeline.config and ('controlnets' in self.pipeline.config or 'ipadapters' in self.pipeline.config))):
-=======
-                elif (self.config_needs_reload or 
-                      (self.uploaded_controlnet_config and not (self.pipeline.use_config and self.pipeline.config and 'controlnets' in self.pipeline.config))):
-                    
->>>>>>> 0b24668f
                     if self.config_needs_reload:
-                        print("stream: Recreating pipeline with new ControlNet config...")
+                        print("stream: Recreating pipeline with new config...")
                     else:
-                        print("stream: Upgrading to ControlNet pipeline...")
+                        print("stream: Upgrading to config-based pipeline...")
                     
                     if self.uploaded_controlnet_config:
                         self.pipeline = self._create_pipeline_with_config()
                     else:
                         self.pipeline = self._create_default_pipeline()
                     
-<<<<<<< HEAD
-                    if self.uploaded_controlnet_config:
-                        self.pipeline = self._create_pipeline_with_config()
-                    else:
-                        self.pipeline = self._create_default_pipeline()
-                    
                     self.config_needs_reload = False  # Reset the flag
-
-                print("stream: Pipeline recreated with config support")
-=======
-                    self.config_needs_reload = False  # Reset the flag
-                    print("stream: Pipeline recreated successfully")
->>>>>>> 0b24668f
+                    print("stream: Pipeline recreated with config support")
 
                 async def generate():
                     while True:
@@ -393,13 +373,8 @@
                         if config_width % 64 != 0 or config_height % 64 != 0:
                             raise HTTPException(status_code=400, detail="Resolution must be multiples of 64")
                         
-<<<<<<< HEAD
                         if not (384 <= config_width <= 1024) or not (384 <= config_height <= 1024):
                             raise HTTPException(status_code=400, detail="Resolution must be between 384 and 1024")
-=======
-                        if not (512 <= config_width <= 1024) or not (512 <= config_height <= 1024):
-                            raise HTTPException(status_code=400, detail="Resolution must be between 512 and 1024")
->>>>>>> 0b24668f
                         
                         # Update the resolution
                         self.new_width = config_width
@@ -454,15 +429,9 @@
                     "seed": config_seed,
                     "prompt_blending": normalized_prompt_blending,
                     "seed_blending": normalized_seed_blending,
-<<<<<<< HEAD
                     "current_resolution": current_resolution,  # Include updated resolution
-                    "normalize_prompt_weights": config_normalize_prompt_weights,
-                    "normalize_seed_weights": config_normalize_seed_weights,
-=======
                     "normalize_prompt_weights": config_normalize_weights,
                     "normalize_seed_weights": config_normalize_weights,
-                    "current_resolution": current_resolution,  # Include updated resolution
->>>>>>> 0b24668f
                 })
                 
             except Exception as e:
@@ -706,18 +675,13 @@
                 resolution_str = data.get('resolution')
                 
                 if not resolution_str:
-<<<<<<< HEAD
                     raise HTTPException(status_code=400, detail="Resolution parameter is required")
-=======
-                    return JSONResponse({"success": False, "detail": "Resolution parameter is required"}, status_code=400)
->>>>>>> 0b24668f
                 
                 # Parse resolution string (e.g., "512x768 (2:3)" -> width=512, height=768)
                 resolution_part = resolution_str.split(' ')[0]  # Get "512x768" part
                 try:
                     width, height = map(int, resolution_part.split('x'))
                 except ValueError:
-<<<<<<< HEAD
                     raise HTTPException(status_code=400, detail="Invalid resolution format. Use 'widthxheight' (e.g., '512x768')")
                 
                 # Validate resolution
@@ -730,20 +694,6 @@
                 # Check if resolution actually changed
                 if width == self.new_width and height == self.new_height:
                     raise HTTPException(status_code=400, detail="Resolution unchanged")
-=======
-                    return JSONResponse({"success": False, "detail": "Invalid resolution format. Use 'widthxheight' (e.g., '512x768')"}, status_code=400)
-                
-                # Validate resolution
-                if width % 64 != 0 or height % 64 != 0:
-                    return JSONResponse({"success": False, "detail": "Resolution must be multiples of 64"}, status_code=400)
-                
-                if not (512 <= width <= 1024) or not (512 <= height <= 1024):
-                    return JSONResponse({"success": False, "detail": "Resolution must be between 512 and 1024"}, status_code=400)
-                
-                # Check if resolution actually changed
-                if width == self.new_width and height == self.new_height:
-                    return JSONResponse({"success": True, "detail": "Resolution unchanged"})
->>>>>>> 0b24668f
                 
                 print(f"API: Updating resolution from {self.new_width}x{self.new_height} to {width}x{height}")
                 
@@ -753,38 +703,17 @@
                     
                     print(f"API: Resolution update successful: {width}x{height}")
                     return JSONResponse({
-<<<<<<< HEAD
                         "status": "success",
                         "message": f"Resolution updated to {width}x{height}",
-=======
-                        "success": True,
-                        "detail": f"Resolution updated to {width}x{height}",
-                        "method": "pipeline_recreation"
->>>>>>> 0b24668f
                     })
                     
                 except Exception as update_error:
                     print(f"API: Resolution update failed: {update_error}")
-<<<<<<< HEAD
                     raise HTTPException(status_code=500, detail=f"Failed to update resolution: {update_error}")
                 
             except Exception as e:
                 print(f"API: Resolution update error: {e}")
                 raise HTTPException(status_code=500, detail=f"Failed to update resolution: {e}")
-=======
-                    return JSONResponse({
-                        "success": False,
-                        "detail": f"Failed to update resolution: {update_error}",
-                        "method": "failed"
-                    }, status_code=500)
-                
-            except Exception as e:
-                print(f"API: Resolution update error: {e}")
-                return JSONResponse({
-                    "success": False,
-                    "detail": f"Failed to update resolution: {e}"
-                }, status_code=500)
->>>>>>> 0b24668f
 
         @self.app.post("/api/update-normalize-prompt-weights")
         async def update_normalize_prompt_weights(request: Request):
@@ -1198,21 +1127,10 @@
                 }
             })
 
-<<<<<<< HEAD
-        # ------------------------------------------------------------
-
         # Only mount static files if not in API-only mode
         if not self.args.api_only:
             if not os.path.exists("public"):
                 os.makedirs("public")
-
-=======
-        # Only mount static files if not in API-only mode
-        if not self.args.api_only:
-            if not os.path.exists("public"):
-                os.makedirs("public")
-
->>>>>>> 0b24668f
             self.app.mount(
                 "/", StaticFiles(directory="./frontend/public", html=True), name="public"
             )
@@ -1375,6 +1293,17 @@
             new_args = self.args
         
         new_pipeline = Pipeline(new_args, device, torch_dtype, width=self.new_width, height=self.new_height)
+        
+        # Initialize prompt blending from config
+        normalized_prompt_config = self._normalize_prompt_config(self.uploaded_controlnet_config)
+        if normalized_prompt_config:
+            # Convert to tuple format and set up prompt blending
+            prompt_tuples = [(item[0], item[1]) for item in normalized_prompt_config]
+            new_pipeline.stream.update_prompt(prompt_tuples, prompt_interpolation_method="slerp")
+        else:
+            # Fallback to default single prompt
+            default_prompt = "Portrait of The Joker halloween costume, face painting, with , glare pose, detailed, intricate, full of colour, cinematic lighting, trending on artstation, 8k, hyperrealistic, focused, extreme details, unreal engine 5 cinematic, masterpiece"
+            new_pipeline.stream.update_prompt([(default_prompt, 1.0)], prompt_interpolation_method="slerp")
         
         # Initialize prompt blending from config
         normalized_prompt_config = self._normalize_prompt_config(self.uploaded_controlnet_config)
@@ -1434,7 +1363,6 @@
     def _calculate_aspect_ratio(self, width: int, height: int) -> str:
         """Calculate and return aspect ratio as a string"""
         import math
-<<<<<<< HEAD
         
         # Find GCD to simplify the ratio
         gcd = math.gcd(width, height)
@@ -1492,76 +1420,6 @@
         
         print(f"Pipeline updated successfully to {width}x{height}")
 
-    def _get_ipadapter_info(self):
-        """Get IPAdapter information from uploaded config or active pipeline"""
-        ipadapter_info = {
-            "enabled": False,
-            "config_loaded": False,
-            "style_image_path": None,
-            "scale": 1.0,
-            "model_path": None,
-            "style_image_uploaded": self.uploaded_style_image is not None
-        }
-=======
->>>>>>> 0b24668f
-        
-        # Find GCD to simplify the ratio
-        gcd = math.gcd(width, height)
-        simplified_width = width // gcd
-        simplified_height = height // gcd
-        
-        return f"{simplified_width}:{simplified_height}"
-
-    def _update_resolution(self, width: int, height: int) -> None:
-        """Create a new pipeline with the specified resolution and replace the old one."""
-        print(f"Creating new pipeline with resolution {width}x{height}")
-        
-        # Store current pipeline state
-        current_prompt = getattr(self.pipeline, 'prompt', '')
-        current_negative_prompt = getattr(self.pipeline, 'negative_prompt', '')
-        current_guidance_scale = getattr(self.pipeline, 'guidance_scale', 1.2)
-        current_num_inference_steps = getattr(self.pipeline, 'num_inference_steps', 50)
-        
-        # Update current resolution BEFORE creating new pipeline
-        self.new_width = width
-        self.new_height = height
-        
-        # Create new pipeline with new resolution
-        if self.uploaded_controlnet_config:
-            new_pipeline = self._create_pipeline_with_config()
-        else:
-            new_pipeline = self._create_default_pipeline()
-        
-        # Replace old pipeline
-        old_pipeline = self.pipeline
-        self.pipeline = new_pipeline
-        
-        # Restore pipeline state
-        if current_prompt:
-            self.pipeline.stream.prepare(
-                prompt=current_prompt,
-                negative_prompt=current_negative_prompt,
-                guidance_scale=current_guidance_scale,
-                num_inference_steps=current_num_inference_steps
-            )
-            # Also update the pipeline's stored values
-            self.pipeline.prompt = current_prompt
-            self.pipeline.negative_prompt = current_negative_prompt
-            self.pipeline.guidance_scale = current_guidance_scale
-            self.pipeline.num_inference_steps = current_num_inference_steps
-            self.pipeline.last_prompt = current_prompt
-        
-        # Clean up old pipeline
-        if old_pipeline:
-            try:
-                # Clear any references to free memory
-                del old_pipeline
-            except:
-                pass
-        
-        print(f"Pipeline updated successfully to {width}x{height}")
-
-
 app = App(config).app
 
 if __name__ == "__main__":
