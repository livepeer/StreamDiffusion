--- conflicted
+++ resolved
@@ -8,10 +8,7 @@
   import PipelineOptions from '$lib/components/PipelineOptions.svelte';
   import ControlNetConfig from '$lib/components/ControlNetConfig.svelte';
   import BlendingControl from '$lib/components/BlendingControl.svelte';
-<<<<<<< HEAD
   import ResolutionPicker from '$lib/components/ResolutionPicker.svelte';
-=======
->>>>>>> ce5abded
   import Spinner from '$lib/icons/spinner.svelte';
   import Warning from '$lib/components/Warning.svelte';
   import { lcmLiveStatus, lcmLiveActions, LCMLiveStatus } from '$lib/lcmLive';
@@ -59,8 +56,9 @@
   }
   
   // Panel state management
-  let showPromptBlending: boolean = true; // Default to expanded since it's the unified blending interface
-  let showResolutionPicker: boolean = true; // Default to expanded
+  let showPromptBlending: boolean = false; // Default to expanded since it's the unified blending interface
+  let showResolutionPicker: boolean = false; // Default to expanded
+  let showSeedBlending: boolean = false;
   let leftPanelCollapsed: boolean = false;
   let rightPanelCollapsed: boolean = false;
 
@@ -568,15 +566,7 @@
             </button>
             {#if showResolutionPicker}
               <div class="p-4 pt-0">
-<<<<<<< HEAD
                 <ResolutionPicker {currentResolution} {pipelineParams} />
-=======
-                <BlendingControl 
-                  blendingType="prompt" 
-                  blendingConfig={promptBlendingConfig} 
-                  normalizeWeights={normalizePromptWeights} 
-                />
->>>>>>> ce5abded
               </div>
             {/if}
           </div>
@@ -592,18 +582,30 @@
             </button>
             {#if showPromptBlending}
               <div class="p-4 pt-0">
+                <BlendingControl
+                  blendingType="prompt" 
+                  blendingConfig={promptBlendingConfig} 
+                  normalizeWeights={normalizePromptWeights} 
+                />
+              </div>
+            {/if}
+          </div>
+
+          <!-- Seed Blending -->
+          <div class="bg-white dark:bg-gray-800 rounded-lg border border-gray-200 dark:border-gray-700">
+            <button 
+              on:click={() => showSeedBlending = !showSeedBlending}
+              class="w-full p-4 text-left flex items-center justify-between hover:bg-gray-50 dark:hover:bg-gray-700 rounded-t-lg"
+            >
+              <h3 class="text-md font-medium">Seed Blending</h3>
+              <span class="text-sm">{showSeedBlending ? '−' : '+'}</span>
+            </button>
+            {#if showSeedBlending}
+              <div class="p-4 pt-0">
                 <BlendingControl 
-<<<<<<< HEAD
-                  {promptBlendingConfig} 
-                  {seedBlendingConfig}
-                  {normalizePromptWeights} 
-                  {normalizeSeedWeights}
-                  currentPrompt={$pipelineValues.prompt} 
-=======
                   blendingType="seed" 
                   blendingConfig={seedBlendingConfig} 
                   normalizeWeights={normalizeSeedWeights} 
->>>>>>> ce5abded
                 />
               </div>
             {/if}
