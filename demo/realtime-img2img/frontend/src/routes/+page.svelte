--- conflicted
+++ resolved
@@ -224,18 +224,20 @@
       
       if (response.ok) {
         const result = await response.json();
-        console.log('Resolution updated successfully:', result.message ?? result);
+        console.log('Resolution updated successfully:', result.detail);
 
         // Show success message - no restart needed for real-time updates
-        warningMessage = result.message || 'Resolution updated';
-        // Clear message after a few seconds
-        setTimeout(() => {
-          warningMessage = '';
-        }, 3000);
+        if (result.detail) {
+          warningMessage = result.detail;
+          // Clear message after a few seconds
+          setTimeout(() => {
+            warningMessage = '';
+          }, 3000);
+        }
       } else {
         const result = await response.json();
-        console.error('Failed to update resolution:', result.detail || result.message);
-        warningMessage = 'Failed to update resolution: ' + (result.detail || result.message || 'Unknown error');
+        console.error('Failed to update resolution:', result.detail);
+        warningMessage = 'Failed to update resolution: ' + result.detail;
       }
     } catch (error: unknown) {
       console.error('Failed to update resolution:', error);
@@ -708,13 +710,6 @@
         </div>
 
         <!-- Left Resizer -->
-<<<<<<< HEAD
-        <div
-          class="w-1 bg-gray-300 dark:bg-gray-600 hover:bg-blue-500 cursor-col-resize flex-shrink-0 transition-colors"
-          on:mousedown={(e) => startDrag(e, 'left')}
-          title="Drag to resize"
-        ></div>
-=======
         <button
           type="button"
           class="w-1 bg-gray-300 dark:bg-gray-600 hover:bg-blue-500 cursor-col-resize flex-shrink-0 transition-colors"
@@ -724,7 +719,6 @@
           on:mousedown={(e) => startDrag(e, 'left')}
           title="Drag to resize"
         ></button>
->>>>>>> 22f90a79
       {:else}
         <!-- Collapsed Left Panel Toggle -->
         <div class="flex flex-col items-center py-4 pr-2">
@@ -771,13 +765,6 @@
       <!-- Right Panel - Advanced Controls -->
       {#if !rightPanelCollapsed}
         <!-- Right Resizer -->
-<<<<<<< HEAD
-        <div
-          class="w-1 bg-gray-300 dark:bg-gray-600 hover:bg-blue-500 cursor-col-resize flex-shrink-0 transition-colors"
-          on:mousedown={(e) => startDrag(e, 'right')}
-          title="Drag to resize"
-        ></div>
-=======
         <button
           type="button"
           class="w-1 bg-gray-300 dark:bg-gray-600 hover:bg-blue-500 cursor-col-resize flex-shrink-0 transition-colors"
@@ -787,7 +774,6 @@
           on:mousedown={(e) => startDrag(e, 'right')}
           title="Drag to resize"
         ></button>
->>>>>>> 22f90a79
 
         <div
           class="flex flex-col gap-4 overflow-y-auto pl-2"
@@ -805,15 +791,9 @@
             </button>
           </div>
           
-<<<<<<< HEAD
           <ControlNetConfig
             {controlnetInfo}
             {tIndexList}
-=======
-          <ControlNetConfig 
-            {controlnetInfo} 
-            {tIndexList} 
->>>>>>> 22f90a79
             {guidanceScale}
             {delta}
             {numInferenceSteps}
@@ -822,13 +802,8 @@
             on:controlnetConfigChanged={getSettings}
           ></ControlNetConfig>
           
-<<<<<<< HEAD
           <IPAdapterConfig
             {ipadapterInfo}
-=======
-          <IPAdapterConfig 
-            {ipadapterInfo} 
->>>>>>> 22f90a79
             currentScale={ipadapterScale}
           ></IPAdapterConfig>
         </div>
@@ -886,11 +861,8 @@
       <!-- Drag Handle -->
       <div
         class="bg-gray-100 dark:bg-gray-700 px-3 py-2 rounded-t-lg cursor-move border-b border-gray-200 dark:border-gray-600 flex items-center justify-between"
-<<<<<<< HEAD
-=======
         role="button"
         tabindex="0"
->>>>>>> 22f90a79
         on:mousedown={startVideoDrag}
       >
         <div class="flex items-center gap-2 text-sm font-medium">
@@ -947,12 +919,8 @@
     cursor: col-resize !important;
   }
 
-<<<<<<< HEAD
   /* Improved resizer hover effects */
   .resizer:hover {
     background-color: rgb(59 130 246) !important; /* blue-500 */
   }
-=======
-  /* Removed unused .resizer:hover selector */
->>>>>>> 22f90a79
 </style>