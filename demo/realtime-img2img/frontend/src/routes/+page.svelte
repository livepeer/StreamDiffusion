<script lang="ts">
  import { onMount, onDestroy } from 'svelte';
  import type { Fields, PipelineInfo } from '$lib/types';
  import { PipelineMode } from '$lib/types';
  import ImagePlayer from '$lib/components/ImagePlayer.svelte';
  import VideoInput from '$lib/components/VideoInput.svelte';
  import Button from '$lib/components/Button.svelte';
  import PipelineOptions from '$lib/components/PipelineOptions.svelte';
  import ControlNetConfig from '$lib/components/ControlNetConfig.svelte';
  import BlendingControl from '$lib/components/BlendingControl.svelte';
  import ResolutionPicker from '$lib/components/ResolutionPicker.svelte';
  import Spinner from '$lib/icons/spinner.svelte';
  import Warning from '$lib/components/Warning.svelte';
  import { lcmLiveStatus, lcmLiveActions, LCMLiveStatus } from '$lib/lcmLive';
  import { mediaStreamActions, onFrameChangeStore } from '$lib/mediaStream';
  import { getPipelineValues, deboucedPipelineValues, pipelineValues } from '$lib/store';
  import { parseResolution, type ResolutionInfo } from '$lib/utils';
  import TextArea from '$lib/components/TextArea.svelte';

  let pipelineParams: Fields;
  let pipelineInfo: PipelineInfo;
  let controlnetInfo: any = null;
  let tIndexList: number[] = [35, 45];
  let guidanceScale: number = 1.1;
  let delta: number = 0.7;
  let numInferenceSteps: number = 50;
  let seed: number = 2;
  let promptBlendingConfig: any = null;
  let seedBlendingConfig: any = null;
  let normalizePromptWeights: boolean = true;
  let normalizeSeedWeights: boolean = true;
  let pageContent: string;
  let isImageMode: boolean = false;
  let maxQueueSize: number = 0;
  let currentQueueSize: number = 0;
  let queueCheckerRunning: boolean = false;
  let warningMessage: string = '';

  let currentResolution: ResolutionInfo;
  let apiError: string = '';
  let isRetrying: boolean = false;
  
  // Reactive resolution parsing
  $: {
    if ($pipelineValues.resolution) {
      currentResolution = parseResolution($pipelineValues.resolution);
    } else if (pipelineParams?.width?.default && pipelineParams?.height?.default) {
      // Fallback to pipeline params
      currentResolution = {
        width: Number(pipelineParams.width.default),
        height: Number(pipelineParams.height.default),
        aspectRatio: Number(pipelineParams.width.default) / Number(pipelineParams.height.default),
        aspectRatioString: "1:1"
      };
    }
  }
  
  // Panel state management
<<<<<<< HEAD
  let showPromptBlending: boolean = false; // Default to expanded since it's the unified blending interface
  let showResolutionPicker: boolean = false; // Default to expanded
  let showSeedBlending: boolean = false;
=======
  let showPromptBlending: boolean = true; // Default to expanded since it's the unified blending interface
  let showResolutionPicker: boolean = true; // Default to expanded
>>>>>>> 0b24668f
  let leftPanelCollapsed: boolean = false;
  let rightPanelCollapsed: boolean = false;

  // FPS tracking
  let fps = 0;
  let fpsInterval: number | null = null;

  onMount(() => {
    getSettings();
    updateFPS();
    fpsInterval = setInterval(updateFPS, 1000);
  });

  onDestroy(() => {
    if (fpsInterval) {
      clearInterval(fpsInterval);
    }
  });

  async function getSettings() {
    try {
      apiError = '';
      isRetrying = false;
      
      const response = await fetch('/api/settings');
      if (!response.ok) {
        throw new Error(`HTTP ${response.status}: ${response.statusText}`);
      }
      
      const settings = await response.json();

      pipelineParams = settings.input_params.properties;
      pipelineInfo = settings.info.properties;
      
      // Initialize prompt value in store if not already set
      if (!($pipelineValues.prompt)) {
        pipelineValues.update(values => ({
          ...values,
          prompt: pipelineParams.prompt?.default || "Portrait of The Joker halloween costume, face painting, with , glare pose, detailed, intricate, full of colour, cinematic lighting, trending on artstation, 8k, hyperrealistic, focused, extreme details, unreal engine 5 cinematic, masterpiece"
        }));
      }
      
      controlnetInfo = settings.controlnet || null;
      tIndexList = settings.t_index_list || [35, 45];
      guidanceScale = settings.guidance_scale || 1.1;
      delta = settings.delta || 0.7;
      numInferenceSteps = settings.num_inference_steps || 50;
      seed = settings.seed || 2;
      promptBlendingConfig = settings.prompt_blending || null;
      seedBlendingConfig = settings.seed_blending || null;
      normalizePromptWeights = settings.normalize_prompt_weights ?? true;
      normalizeSeedWeights = settings.normalize_seed_weights ?? true;
      isImageMode = pipelineInfo.input_mode.default === PipelineMode.IMAGE;
      maxQueueSize = settings.max_queue_size;
      pageContent = settings.page_content;
      
      console.log('getSettings: promptBlendingConfig:', promptBlendingConfig);
      console.log('getSettings: current prompt in store:', $pipelineValues.prompt);
      
      // Update prompt in store if config prompt is available
      if (settings.config_prompt) {
        pipelineValues.update(values => ({
          ...values,
          prompt: settings.config_prompt
        }));
        console.log('getSettings: Updated prompt from config_prompt:', settings.config_prompt);
      }
      
      // Set initial resolution value if available
      if (settings.current_resolution) {
        pipelineValues.update(values => ({
          ...values,
          resolution: settings.current_resolution
        }));
      }
      
      console.log(pipelineParams);
      console.log('handleControlNetUpdate: ControlNet Info:', controlnetInfo);
      console.log('handleControlNetUpdate: T-Index List:', tIndexList);
      toggleQueueChecker(true);
      
    } catch (error) {
      console.error('Failed to load settings:', error);
      apiError = error instanceof Error ? error.message : 'Failed to connect to the API. Please check if the server is running.';
    }
  }

  async function retryConnection() {
    isRetrying = true;
    await getSettings();
  }

  function handleControlNetUpdate(event: CustomEvent) {
    controlnetInfo = event.detail.controlnet;
    
    // Update prompt if config prompt is available
    if (event.detail.config_prompt) {
      pipelineValues.update(values => ({
        ...values,
        prompt: event.detail.config_prompt
      }));
    }
    
    // Update t_index_list if available
    if (event.detail.t_index_list) {
      tIndexList = [...event.detail.t_index_list];
    }
    
    console.log('handleControlNetUpdate: ControlNet updated:', controlnetInfo);
    console.log('handleControlNetUpdate: T-Index List updated:', tIndexList);
  }

  async function handleTIndexListUpdate(newTIndexList: number[]) {
    try {
      const response = await fetch('/api/update-t-index-list', {
        method: 'POST',
        headers: {
          'Content-Type': 'application/json',
        },
        body: JSON.stringify({
          t_index_list: newTIndexList
        }),
      });

      if (response.ok) {
        tIndexList = [...newTIndexList]; // Update local state
        console.log('handleTIndexListUpdate: T-Index List updated:', tIndexList);
      } else {
        const result = await response.json();
        console.error('handleTIndexListUpdate: Failed to update t_index_list:', result.detail);
      }
    } catch (error) {
      console.error('handleTIndexListUpdate: Failed to update t_index_list:', error);
    }
  }

  async function handleResolutionUpdate(resolution: string) {
    try {
      const response = await fetch('/api/update-resolution', {
        method: 'POST',
        headers: {
          'Content-Type': 'application/json',
        },
        body: JSON.stringify({ resolution }),
      });
      
      if (response.ok) {
        const result = await response.json();
        console.log('Resolution updated successfully:', result.detail);
        
        // Show success message - no restart needed for real-time updates
        if (result.detail) {
          warningMessage = result.detail;
          // Clear message after a few seconds
          setTimeout(() => {
            warningMessage = '';
          }, 3000);
        }
      } else {
        const result = await response.json();
        console.error('Failed to update resolution:', result.detail);
        warningMessage = 'Failed to update resolution: ' + result.detail;
      }
    } catch (error: unknown) {
      console.error('Failed to update resolution:', error);
      warningMessage = 'Failed to update resolution: ' + (error instanceof Error ? error.message : String(error));
    }
  }

  function toggleQueueChecker(start: boolean) {
    queueCheckerRunning = start && maxQueueSize > 0;
    if (start) {
      getQueueSize();
    }
  }
  
  async function getQueueSize() {
    if (!queueCheckerRunning) {
      return;
    }
    
    try {
      const response = await fetch('/api/queue');
      if (!response.ok) {
        throw new Error(`HTTP ${response.status}: ${response.statusText}`);
      }
      const data = await response.json();
      currentQueueSize = data.queue_size;
    } catch (error) {
      console.error('Failed to get queue size:', error);
      // Don't show error to user for queue size, just log it
      // This is a background operation that shouldn't interrupt the main flow
    }
    
    setTimeout(getQueueSize, 10000);
  }

  function getSreamdata() {
    if (isImageMode) {
      return [getPipelineValues(), $onFrameChangeStore?.blob];
    } else {
      return [$deboucedPipelineValues];
    }
  }

  $: isLCMRunning = $lcmLiveStatus !== LCMLiveStatus.DISCONNECTED;
  $: if ($lcmLiveStatus === LCMLiveStatus.TIMEOUT) {
    warningMessage = 'Session timed out. Please try again.';
  }
  
  // Watch for resolution changes
  let previousResolution: string = '';
  $: {
    if ($pipelineValues.resolution && $pipelineValues.resolution !== previousResolution && previousResolution !== '') {
      previousResolution = $pipelineValues.resolution;
      handleResolutionUpdate($pipelineValues.resolution);
    } else if ($pipelineValues.resolution && previousResolution === '') {
      previousResolution = $pipelineValues.resolution;
    }
  }
  
  let disabled = false;
  async function toggleLcmLive() {
    try {
      if (!isLCMRunning) {
        if (isImageMode) {
          await mediaStreamActions.enumerateDevices();
          await mediaStreamActions.start();
        }
        disabled = true;
        await lcmLiveActions.start(getSreamdata);
        disabled = false;
        toggleQueueChecker(false);
      } else {
        if (isImageMode) {
          mediaStreamActions.stop();
        }
        lcmLiveActions.stop();
        toggleQueueChecker(true);
      }
    } catch (e) {
      warningMessage = e instanceof Error ? e.message : '';
      disabled = false;
      toggleQueueChecker(true);
    }
  }

  async function updateFPS() {
    try {
      const response = await fetch('/api/fps');
      const data = await response.json();
      fps = data.fps;
    } catch (error) {
      console.error('updateFPS: Failed to fetch FPS:', error);
    }
  }

  async function refreshBlendingConfigs() {
    try {
      const response = await fetch('/api/blending/current');
      const data = await response.json();
      
      if (data.prompt_blending) {
        promptBlendingConfig = data.prompt_blending;
        console.log('refreshBlendingConfigs: Updated prompt blending:', promptBlendingConfig);
      }
      
      if (data.seed_blending) {
        seedBlendingConfig = data.seed_blending;
        console.log('refreshBlendingConfigs: Updated seed blending:', seedBlendingConfig);
      }
      
      if (data.normalize_prompt_weights !== undefined) {
        normalizePromptWeights = data.normalize_prompt_weights;
      }
      
      if (data.normalize_seed_weights !== undefined) {
        normalizeSeedWeights = data.normalize_seed_weights;
      }
      
      console.log('refreshBlendingConfigs: Blending configs refreshed');
    } catch (error) {
      console.error('refreshBlendingConfigs: Failed to refresh blending configs:', error);
    }
  }

  // Pipeline configuration upload
  let fileInput: HTMLInputElement;
  let uploading = false;
  let uploadStatus = '';

  async function uploadConfig() {
    if (!fileInput.files || fileInput.files.length === 0) {
      uploadStatus = 'Please select a YAML file';
      return;
    }

    const file = fileInput.files[0];
    if (!file.name.endsWith('.yaml') && !file.name.endsWith('.yml')) {
      uploadStatus = 'Please select a YAML file (.yaml or .yml)';
      return;
    }

    uploading = true;
    uploadStatus = 'Uploading configuration...';

    try {
      const formData = new FormData();
      formData.append('file', file);

      const response = await fetch('/api/controlnet/upload-config', {
        method: 'POST',
        body: formData,
      });

      const result = await response.json();

      if (response.ok) {
        uploadStatus = 'Configuration uploaded successfully! Pipeline will load when you start streaming.';
        fileInput.value = '';
        
        // Update ControlNet info
        if (result.controlnet) {
          controlnetInfo = result.controlnet;
        }
        
        // Update streaming parameters
        if (result.t_index_list) {
          tIndexList = [...result.t_index_list];
        }
        if (result.guidance_scale !== undefined) {
          guidanceScale = result.guidance_scale;
        }
        if (result.delta !== undefined) {
          delta = result.delta;
        }
        if (result.num_inference_steps !== undefined) {
          numInferenceSteps = result.num_inference_steps;
        }
        if (result.seed !== undefined) {
          seed = result.seed;
        }
        
        // Update normalization settings
        if (result.normalize_prompt_weights !== undefined) {
          normalizePromptWeights = result.normalize_prompt_weights;
        }
        if (result.normalize_seed_weights !== undefined) {
          normalizeSeedWeights = result.normalize_seed_weights;
        }
        
        // Update blending configurations
        if (result.prompt_blending) {
          promptBlendingConfig = result.prompt_blending;
          showPromptBlending = true;  // Auto-expand if config has blending data
          console.log('uploadConfig: Updated prompt blending config:', promptBlendingConfig);
        }
        if (result.seed_blending) {
          seedBlendingConfig = result.seed_blending;
          console.log('uploadConfig: Updated seed blending config:', seedBlendingConfig);
        }
        
        // Update main prompt if config prompt is available
        if (result.config_prompt) {
          pipelineValues.update(values => ({
            ...values,
            prompt: result.config_prompt
          }));
        }
        
        // Update resolution if config resolution is available
        if (result.current_resolution) {
          pipelineValues.update(values => ({
            ...values,
            resolution: result.current_resolution
          }));
          console.log('uploadConfig: Updated resolution to:', result.current_resolution);
        }
        
        setTimeout(() => {
          uploadStatus = '';
        }, 4000);
      } else {
        uploadStatus = `Error: ${result.detail || 'Failed to load configuration'}`;
      }
    } catch (error) {
      console.error('uploadConfig: Upload failed:', error);
      uploadStatus = 'Upload failed. Please try again.';
    } finally {
      uploading = false;
    }
  }

  function selectFile() {
    fileInput.click();
  }
</script>

<svelte:head>
  <script
    src="https://cdnjs.cloudflare.com/ajax/libs/iframe-resizer/4.3.9/iframeResizer.contentWindow.min.js"
  ></script>
</svelte:head>

<main class="h-screen flex flex-col overflow-hidden">
  <Warning bind:message={warningMessage}></Warning>
  
  <!-- Header Section -->
  <header class="bg-white dark:bg-gray-800 border-b border-gray-200 dark:border-gray-700 p-4 flex-shrink-0">
    <div class="flex items-center justify-between">
      <div class="flex-1">
        {#if pageContent}
          <div class="text-center">
            {@html pageContent}
          </div>
        {/if}
        {#if maxQueueSize > 0}
          <p class="text-sm text-center mt-2">
            There are <span id="queue_size" class="font-bold">{currentQueueSize}</span>
            user(s) sharing the same GPU, affecting real-time performance. Maximum queue size is {maxQueueSize}.
            <a
              href="https://huggingface.co/spaces/radames/Real-Time-Latent-Consistency-Model?duplicate=true"
              target="_blank"
              class="text-blue-500 underline hover:no-underline">Duplicate</a
            > and run it on your own GPU.
          </p>
        {/if}
      </div>
      
      <!-- Pipeline Configuration and Main Controls -->
      <div class="flex items-center gap-4">
        <!-- Pipeline Configuration -->
        <div class="flex items-center gap-2">
          <Button on:click={selectFile} disabled={uploading} classList="text-sm px-3 py-2">
            {uploading ? 'Uploading...' : 'Load YAML Config'}
          </Button>
        </div>
        
        <input
          bind:this={fileInput}
          type="file"
          accept=".yaml,.yml"
          class="hidden"
          on:change={uploadConfig}
        />
        
        <!-- Main Control Button -->
        <Button on:click={toggleLcmLive} {disabled} classList={'text-lg px-6 py-3 font-semibold'}>
          {#if isLCMRunning}
            Stop Stream
          {:else}
            Start Stream
          {/if}
        </Button>
      </div>
    </div>
    
    {#if uploadStatus}
      <div class="mt-2 text-center">
        <p class="text-sm {uploadStatus.includes('Error') || uploadStatus.includes('Please') ? 'text-red-600' : 'text-green-600'}">
          {uploadStatus}
        </p>
      </div>
    {/if}
  </header>

  {#if pipelineParams}
    <!-- Main Content Grid -->
    <div class="flex-1 grid grid-cols-12 gap-4 p-4 overflow-hidden">
      
      <!-- Left Panel - Input and Basic Controls -->
      <div class="col-span-12 lg:col-span-3 flex flex-col gap-4 overflow-y-auto">
        <!-- Panel Header -->
        <div class="flex items-center justify-between">
          <h2 class="text-lg font-semibold">Input & Controls</h2>
          <button 
            on:click={() => leftPanelCollapsed = !leftPanelCollapsed}
            class="p-1 rounded hover:bg-gray-200 dark:hover:bg-gray-700"
          >
            {leftPanelCollapsed ? '→' : '←'}
          </button>
        </div>
        
        {#if !leftPanelCollapsed}
          <!-- Video Input (Image Mode Only) -->
          {#if isImageMode}
            <div class="bg-white dark:bg-gray-800 rounded-lg border border-gray-200 dark:border-gray-700 p-4">
              <h3 class="text-md font-medium mb-3">Video Input</h3>
              <VideoInput
                width={Number(pipelineParams.width.default)}
                height={Number(pipelineParams.height.default)}
                {currentResolution}
              />
            </div>
          {/if}

          <!-- Resolution Picker -->
<<<<<<< HEAD
          <div class="bg-white dark:bg-gray-800 rounded-lg border border-gray-200 dark:border-gray-700">
            <button 
              on:click={() => showResolutionPicker = !showResolutionPicker}
              class="w-full p-4 text-left flex items-center justify-between hover:bg-gray-50 dark:hover:bg-gray-700 rounded-t-lg"
            >
              <h3 class="text-md font-medium">Resolution</h3>
              <span class="text-sm">{showResolutionPicker ? '−' : '+'}</span>
            </button>
            {#if showResolutionPicker}
              <div class="p-4 pt-0">
                <ResolutionPicker {currentResolution} {pipelineParams} />
              </div>
            {/if}
          </div>

          <!-- Unified Blending Control -->
=======
>>>>>>> 0b24668f
          <div class="bg-white dark:bg-gray-800 rounded-lg border border-gray-200 dark:border-gray-700">
            <button 
              on:click={() => showResolutionPicker = !showResolutionPicker}
              class="w-full p-4 text-left flex items-center justify-between hover:bg-gray-50 dark:hover:bg-gray-700 rounded-t-lg"
            >
<<<<<<< HEAD
              <h3 class="text-md font-medium">Blending Controls</h3>
              <span class="text-sm">{showPromptBlending ? '−' : '+'}</span>
=======
              <h3 class="text-md font-medium">Resolution</h3>
              <span class="text-sm">{showResolutionPicker ? '−' : '+'}</span>
>>>>>>> 0b24668f
            </button>
            {#if showResolutionPicker}
              <div class="p-4 pt-0">
<<<<<<< HEAD
                <BlendingControl
                  blendingType="prompt" 
                  blendingConfig={promptBlendingConfig} 
                  normalizeWeights={normalizePromptWeights} 
                />
=======
                <ResolutionPicker {currentResolution} {pipelineParams} />
>>>>>>> 0b24668f
              </div>
            {/if}
          </div>

          <!-- Unified Blending Control -->
          <div class="bg-white dark:bg-gray-800 rounded-lg border border-gray-200 dark:border-gray-700">
            <button 
              on:click={() => showPromptBlending = !showPromptBlending}
              class="w-full p-4 text-left flex items-center justify-between hover:bg-gray-50 dark:hover:bg-gray-700 rounded-t-lg"
            >
              <h3 class="text-md font-medium">Blending Controls</h3>
              <span class="text-sm">{showPromptBlending ? '−' : '+'}</span>
            </button>
            {#if showPromptBlending}
              <div class="p-4 pt-0">
                <BlendingControl 
                  {promptBlendingConfig} 
                  {seedBlendingConfig}
                  {normalizePromptWeights} 
                  {normalizeSeedWeights}
                  currentPrompt={$pipelineValues.prompt} 
                />
              </div>
            {/if}
          </div>
        {/if}
      </div>

      <!-- Center Panel - Main Image Output -->
      <div class="col-span-12 lg:col-span-6 flex flex-col">
        <div class="flex-1 bg-white dark:bg-gray-800 rounded-lg border border-gray-200 dark:border-gray-700 p-4 flex flex-col">
          <div class="flex items-center justify-between mb-4">
            <h2 class="text-lg font-semibold">Generated Output</h2>
            <div class="flex items-center gap-4">
              {#if isLCMRunning}
                <div class="flex items-center gap-2 px-3 py-1 bg-green-100 dark:bg-green-900 rounded-lg">
                  <div class="w-2 h-2 bg-green-500 rounded-full animate-pulse"></div>
                  <span class="text-sm font-medium text-green-800 dark:text-green-200">
                    {fps.toFixed(1)} FPS
                  </span>
                </div>
              {/if}
              <div class="text-sm text-gray-600 dark:text-gray-400">
                Status: {isLCMRunning ? 'Streaming' : 'Stopped'}
              </div>
            </div>
          </div>
          <div class="flex-1 flex items-center justify-center">
            <div class="w-full max-w-2xl">
              <ImagePlayer {currentResolution} />
            </div>
          </div>
        </div>
      </div>

      <!-- Right Panel - Advanced Controls -->
      <div class="col-span-12 lg:col-span-3 flex flex-col gap-4 overflow-y-auto">
        <!-- Panel Header -->
        <div class="flex items-center justify-between">
          <h2 class="text-lg font-semibold">Advanced Settings</h2>
          <button 
            on:click={() => rightPanelCollapsed = !rightPanelCollapsed}
            class="p-1 rounded hover:bg-gray-200 dark:hover:bg-gray-700"
          >
            {rightPanelCollapsed ? '←' : '→'}
          </button>
        </div>
        
        {#if !rightPanelCollapsed}
          <ControlNetConfig 
            {controlnetInfo} 
            {tIndexList} 
            {guidanceScale}
            {delta}
            {numInferenceSteps}
            on:controlnetUpdated={handleControlNetUpdate}
            on:tIndexListUpdated={(e) => handleTIndexListUpdate(e.detail)}
          ></ControlNetConfig>
        {/if}
      </div>
    </div>
  {:else if apiError}
    <!-- API Error -->
    <div class="flex-1 flex flex-col items-center justify-center gap-6 py-48 text-center">
      <div>
        <h2 class="text-2xl font-bold text-red-600 mb-2">API Connection Failed</h2>
        <p class="text-gray-600 dark:text-gray-400 mb-4 max-w-md">
          {apiError}
        </p>
        <Button 
          on:click={retryConnection} 
          disabled={isRetrying} 
          classList="bg-blue-600 hover:bg-blue-700 text-white px-6 py-2"
        >
          {#if isRetrying}
            <Spinner classList="w-4 h-4 mr-2 animate-spin" />
            Retrying...
          {:else}
            Retry Connection
          {/if}
        </Button>
      </div>
    </div>
  {:else}
    <!-- Loading State -->
    <div class="flex-1 flex items-center justify-center">
      <div class="flex items-center gap-3 text-2xl">
        <Spinner classList={'animate-spin opacity-50'} />
        <p>Loading StreamDiffusion...</p>
      </div>
    </div>
  {/if}
</main>

<style lang="postcss">
  @reference "tailwindcss";
  
  :global(html) {
    @apply text-black dark:bg-gray-900 dark:text-white;
  }
  
  /* Custom scrollbar styling */
  :global(.overflow-y-auto::-webkit-scrollbar) {
    width: 6px;
  }
  
  :global(.overflow-y-auto::-webkit-scrollbar-track) {
    @apply bg-gray-100 dark:bg-gray-800;
  }
  
  :global(.overflow-y-auto::-webkit-scrollbar-thumb) {
    @apply bg-gray-300 dark:bg-gray-600 rounded-full;
  }
  
  :global(.overflow-y-auto::-webkit-scrollbar-thumb:hover) {
    @apply bg-gray-400 dark:bg-gray-500;
  }
</style><|MERGE_RESOLUTION|>--- conflicted
+++ resolved
@@ -56,14 +56,8 @@
   }
   
   // Panel state management
-<<<<<<< HEAD
-  let showPromptBlending: boolean = false; // Default to expanded since it's the unified blending interface
-  let showResolutionPicker: boolean = false; // Default to expanded
-  let showSeedBlending: boolean = false;
-=======
   let showPromptBlending: boolean = true; // Default to expanded since it's the unified blending interface
   let showResolutionPicker: boolean = true; // Default to expanded
->>>>>>> 0b24668f
   let leftPanelCollapsed: boolean = false;
   let rightPanelCollapsed: boolean = false;
 
@@ -561,7 +555,6 @@
           {/if}
 
           <!-- Resolution Picker -->
-<<<<<<< HEAD
           <div class="bg-white dark:bg-gray-800 rounded-lg border border-gray-200 dark:border-gray-700">
             <button 
               on:click={() => showResolutionPicker = !showResolutionPicker}
@@ -573,37 +566,6 @@
             {#if showResolutionPicker}
               <div class="p-4 pt-0">
                 <ResolutionPicker {currentResolution} {pipelineParams} />
-              </div>
-            {/if}
-          </div>
-
-          <!-- Unified Blending Control -->
-=======
->>>>>>> 0b24668f
-          <div class="bg-white dark:bg-gray-800 rounded-lg border border-gray-200 dark:border-gray-700">
-            <button 
-              on:click={() => showResolutionPicker = !showResolutionPicker}
-              class="w-full p-4 text-left flex items-center justify-between hover:bg-gray-50 dark:hover:bg-gray-700 rounded-t-lg"
-            >
-<<<<<<< HEAD
-              <h3 class="text-md font-medium">Blending Controls</h3>
-              <span class="text-sm">{showPromptBlending ? '−' : '+'}</span>
-=======
-              <h3 class="text-md font-medium">Resolution</h3>
-              <span class="text-sm">{showResolutionPicker ? '−' : '+'}</span>
->>>>>>> 0b24668f
-            </button>
-            {#if showResolutionPicker}
-              <div class="p-4 pt-0">
-<<<<<<< HEAD
-                <BlendingControl
-                  blendingType="prompt" 
-                  blendingConfig={promptBlendingConfig} 
-                  normalizeWeights={normalizePromptWeights} 
-                />
-=======
-                <ResolutionPicker {currentResolution} {pipelineParams} />
->>>>>>> 0b24668f
               </div>
             {/if}
           </div>
@@ -624,7 +586,7 @@
                   {seedBlendingConfig}
                   {normalizePromptWeights} 
                   {normalizeSeedWeights}
-                  currentPrompt={$pipelineValues.prompt} 
+                  currentPrompt={$pipelineValues.prompt}
                 />
               </div>
             {/if}
