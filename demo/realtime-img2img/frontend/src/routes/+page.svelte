<script lang="ts">
  import { onMount, onDestroy } from 'svelte';
  import type { Fields, PipelineInfo } from '$lib/types';
  import { PipelineMode } from '$lib/types';
  import ImagePlayer from '$lib/components/ImagePlayer.svelte';
  import VideoInput from '$lib/components/VideoInput.svelte';
  import Button from '$lib/components/Button.svelte';
  import PipelineOptions from '$lib/components/PipelineOptions.svelte';
  import ControlNetConfig from '$lib/components/ControlNetConfig.svelte';
  import IPAdapterConfig from '$lib/components/IPAdapterConfig.svelte';
  import BlendingControl from '$lib/components/BlendingControl.svelte';
  import ResolutionPicker from '$lib/components/ResolutionPicker.svelte';
  import Spinner from '$lib/icons/spinner.svelte';
  import Warning from '$lib/components/Warning.svelte';
  import { lcmLiveStatus, lcmLiveActions, LCMLiveStatus } from '$lib/lcmLive';
  import { mediaStreamActions, onFrameChangeStore } from '$lib/mediaStream';
  import { getPipelineValues, deboucedPipelineValues, pipelineValues } from '$lib/store';
  import { parseResolution, type ResolutionInfo } from '$lib/utils';
  import TextArea from '$lib/components/TextArea.svelte';

  let pipelineParams: Fields;
  let pipelineInfo: PipelineInfo;
  let controlnetInfo: any = null;
  let ipadapterInfo: any = null;
  let ipadapterScale: number = 1.0;
  let tIndexList: number[] = [35, 45];
  let guidanceScale: number = 1.1;
  let delta: number = 0.7;
  let numInferenceSteps: number = 50;
  let seed: number = 2;
  let promptBlendingConfig: any = null;
  let seedBlendingConfig: any = null;
  let normalizePromptWeights: boolean = true;
  let normalizeSeedWeights: boolean = true;
  let pageContent: string;
  let isImageMode: boolean = false;
  let maxQueueSize: number = 0;
  let currentQueueSize: number = 0;
  let queueCheckerRunning: boolean = false;
  let warningMessage: string = '';

  let currentResolution: ResolutionInfo;
  let apiError: string = '';
  let isRetrying: boolean = false;
  
  // Reactive resolution parsing
  $: {
    if ($pipelineValues.resolution) {
      currentResolution = parseResolution($pipelineValues.resolution);
    } else if (pipelineParams?.width?.default && pipelineParams?.height?.default) {
      // Fallback to pipeline params
      currentResolution = {
        width: Number(pipelineParams.width.default),
        height: Number(pipelineParams.height.default),
        aspectRatio: Number(pipelineParams.width.default) / Number(pipelineParams.height.default),
        aspectRatioString: "1:1"
      };
    }
  }
  
  // Panel state management
  let showPromptBlending: boolean = true; // Default to expanded since it's the unified blending interface
  let showResolutionPicker: boolean = true; // Default to expanded
  let leftPanelCollapsed: boolean = false;
  let rightPanelCollapsed: boolean = false;

<<<<<<< HEAD
  // Column resizing
  let leftColumnWidth: number = 25; // Percentage
  let rightColumnWidth: number = 25; // Percentage
  let isDragging: boolean = false;
  let dragTarget: 'left' | 'right' | null = null;

  // Floating video input state
  let floatingVideoPosition = { x: 20, y: 100 };
  let isDraggingVideo = false;
  let videoOffsetX = 0;
  let videoOffsetY = 0;

=======
>>>>>>> 49614378
  // FPS tracking
  let fps = 0;
  let fpsInterval: number | null = null;

  onMount(() => {
    getSettings();
    updateFPS();
    fpsInterval = setInterval(updateFPS, 1000);
  });

  onDestroy(() => {
    if (fpsInterval) {
      clearInterval(fpsInterval);
    }
  });

  async function getSettings() {
    try {
      apiError = '';
      isRetrying = false;
      
      const response = await fetch('/api/settings');
      if (!response.ok) {
        throw new Error(`HTTP ${response.status}: ${response.statusText}`);
      }
      
      const settings = await response.json();

      pipelineParams = settings.input_params.properties;
      pipelineInfo = settings.info.properties;
      
      // Initialize prompt value in store if not already set
      if (!($pipelineValues.prompt)) {
        pipelineValues.update(values => ({
          ...values,
          prompt: pipelineParams.prompt?.default || "Portrait of The Joker halloween costume, face painting, with , glare pose, detailed, intricate, full of colour, cinematic lighting, trending on artstation, 8k, hyperrealistic, focused, extreme details, unreal engine 5 cinematic, masterpiece"
        }));
      }
      
      controlnetInfo = settings.controlnet || null;
      ipadapterInfo = settings.ipadapter || null;
      ipadapterScale = settings.ipadapter?.scale || 1.0;
      tIndexList = settings.t_index_list || [35, 45];
      guidanceScale = settings.guidance_scale || 1.1;
      delta = settings.delta || 0.7;
      numInferenceSteps = settings.num_inference_steps || 50;
      seed = settings.seed || 2;
      promptBlendingConfig = settings.prompt_blending || null;
      seedBlendingConfig = settings.seed_blending || null;
      normalizePromptWeights = settings.normalize_prompt_weights ?? true;
      normalizeSeedWeights = settings.normalize_seed_weights ?? true;
      isImageMode = pipelineInfo.input_mode.default === PipelineMode.IMAGE;
      maxQueueSize = settings.max_queue_size;
      pageContent = settings.page_content;
      
      console.log('getSettings: promptBlendingConfig:', promptBlendingConfig);
      console.log('getSettings: current prompt in store:', $pipelineValues.prompt);
      
      // Update prompt in store if config prompt is available
      if (settings.config_prompt) {
        pipelineValues.update(values => ({
          ...values,
          prompt: settings.config_prompt
        }));
        console.log('getSettings: Updated prompt from config_prompt:', settings.config_prompt);
      }
      
      // Set initial resolution value if available
      if (settings.current_resolution) {
        pipelineValues.update(values => ({
          ...values,
          resolution: settings.current_resolution
        }));
      }
      
      console.log(pipelineParams);
      console.log('handleControlNetUpdate: ControlNet Info:', controlnetInfo);
      console.log('handleControlNetUpdate: T-Index List:', tIndexList);
      toggleQueueChecker(true);
      
    } catch (error) {
      console.error('Failed to load settings:', error);
      apiError = error instanceof Error ? error.message : 'Failed to connect to the API. Please check if the server is running.';
    }
  }

  async function retryConnection() {
    isRetrying = true;
    await getSettings();
  }

  function handleControlNetUpdate(event: CustomEvent) {
    controlnetInfo = event.detail.controlnet;
    
    // Update prompt if config prompt is available
    if (event.detail.config_prompt) {
      pipelineValues.update(values => ({
        ...values,
        prompt: event.detail.config_prompt
      }));
    }
    
    // Update t_index_list if available
    if (event.detail.t_index_list) {
      tIndexList = [...event.detail.t_index_list];
    }
    
    console.log('handleControlNetUpdate: ControlNet updated:', controlnetInfo);
    console.log('handleControlNetUpdate: T-Index List updated:', tIndexList);
  }

  async function handleTIndexListUpdate(newTIndexList: number[]) {
    try {
      const response = await fetch('/api/update-t-index-list', {
        method: 'POST',
        headers: {
          'Content-Type': 'application/json',
        },
        body: JSON.stringify({
          t_index_list: newTIndexList
        }),
      });

      if (response.ok) {
        tIndexList = [...newTIndexList]; // Update local state
        console.log('handleTIndexListUpdate: T-Index List updated:', tIndexList);
      } else {
        const result = await response.json();
        console.error('handleTIndexListUpdate: Failed to update t_index_list:', result.detail);
      }
    } catch (error) {
      console.error('handleTIndexListUpdate: Failed to update t_index_list:', error);
    }
<<<<<<< HEAD
  }

  async function handleResolutionUpdate(resolution: string) {
    try {
      const response = await fetch('/api/update-resolution', {
        method: 'POST',
        headers: {
          'Content-Type': 'application/json',
        },
        body: JSON.stringify({ resolution }),
      });
      
      if (response.ok) {
        const result = await response.json();
        console.log('Resolution updated successfully:', result.detail);
        
        // Show success message - no restart needed for real-time updates
        if (result.detail) {
          warningMessage = result.detail;
          // Clear message after a few seconds
          setTimeout(() => {
            warningMessage = '';
          }, 3000);
        }
      } else {
        const result = await response.json();
        console.error('Failed to update resolution:', result.detail);
        warningMessage = 'Failed to update resolution: ' + result.detail;
      }
    } catch (error: unknown) {
      console.error('Failed to update resolution:', error);
      warningMessage = 'Failed to update resolution: ' + (error instanceof Error ? error.message : String(error));
    }
  }

=======
  }

  async function handleResolutionUpdate(resolution: string) {
    try {
      const response = await fetch('/api/update-resolution', {
        method: 'POST',
        headers: {
          'Content-Type': 'application/json',
        },
        body: JSON.stringify({ resolution }),
      });
      
      if (response.ok) {
        const result = await response.json();
        console.log('Resolution updated successfully:', result.detail);
        
        // Show success message - no restart needed for real-time updates
        if (result.detail) {
          warningMessage = result.detail;
          // Clear message after a few seconds
          setTimeout(() => {
            warningMessage = '';
          }, 3000);
        }
      } else {
        const result = await response.json();
        console.error('Failed to update resolution:', result.detail);
        warningMessage = 'Failed to update resolution: ' + result.detail;
      }
    } catch (error: unknown) {
      console.error('Failed to update resolution:', error);
      warningMessage = 'Failed to update resolution: ' + (error instanceof Error ? error.message : String(error));
    }
  }

>>>>>>> 49614378
  function toggleQueueChecker(start: boolean) {
    queueCheckerRunning = start && maxQueueSize > 0;
    if (start) {
      getQueueSize();
    }
  }
  
  async function getQueueSize() {
    if (!queueCheckerRunning) {
      return;
    }
    
    try {
      const response = await fetch('/api/queue');
      if (!response.ok) {
        throw new Error(`HTTP ${response.status}: ${response.statusText}`);
      }
      const data = await response.json();
      currentQueueSize = data.queue_size;
    } catch (error) {
      console.error('Failed to get queue size:', error);
      // Don't show error to user for queue size, just log it
      // This is a background operation that shouldn't interrupt the main flow
    }
    
    setTimeout(getQueueSize, 10000);
  }

  function getSreamdata() {
    if (isImageMode) {
      return [getPipelineValues(), $onFrameChangeStore?.blob];
    } else {
      return [$deboucedPipelineValues];
    }
  }

  $: isLCMRunning = $lcmLiveStatus !== LCMLiveStatus.DISCONNECTED;
  $: if ($lcmLiveStatus === LCMLiveStatus.TIMEOUT) {
    warningMessage = 'Session timed out. Please try again.';
  }
  
  // Watch for resolution changes
  let previousResolution: string = '';
  $: {
    if ($pipelineValues.resolution && $pipelineValues.resolution !== previousResolution && previousResolution !== '') {
      previousResolution = $pipelineValues.resolution;
      handleResolutionUpdate($pipelineValues.resolution);
    } else if ($pipelineValues.resolution && previousResolution === '') {
      previousResolution = $pipelineValues.resolution;
    }
  }
  
  let disabled = false;
  async function toggleLcmLive() {
    try {
      if (!isLCMRunning) {
        if (isImageMode) {
          await mediaStreamActions.enumerateDevices();
          await mediaStreamActions.start();
        }
        disabled = true;
        await lcmLiveActions.start(getSreamdata);
        disabled = false;
        toggleQueueChecker(false);
      } else {
        if (isImageMode) {
          mediaStreamActions.stop();
        }
        lcmLiveActions.stop();
        toggleQueueChecker(true);
      }
    } catch (e) {
      warningMessage = e instanceof Error ? e.message : '';
      disabled = false;
      toggleQueueChecker(true);
    }
  }

  async function updateFPS() {
    try {
      const response = await fetch('/api/fps');
      const data = await response.json();
      fps = data.fps;
    } catch (error) {
      console.error('updateFPS: Failed to fetch FPS:', error);
    }
  }

  async function refreshBlendingConfigs() {
    try {
      const response = await fetch('/api/blending/current');
      const data = await response.json();
      
      if (data.prompt_blending) {
        promptBlendingConfig = data.prompt_blending;
        console.log('refreshBlendingConfigs: Updated prompt blending:', promptBlendingConfig);
      }
      
      if (data.seed_blending) {
        seedBlendingConfig = data.seed_blending;
        console.log('refreshBlendingConfigs: Updated seed blending:', seedBlendingConfig);
      }
      
      if (data.normalize_prompt_weights !== undefined) {
        normalizePromptWeights = data.normalize_prompt_weights;
      }
      
      if (data.normalize_seed_weights !== undefined) {
        normalizeSeedWeights = data.normalize_seed_weights;
      }
      
      console.log('refreshBlendingConfigs: Blending configs refreshed');
    } catch (error) {
      console.error('refreshBlendingConfigs: Failed to refresh blending configs:', error);
    }
  }

  // Pipeline configuration upload
  let fileInput: HTMLInputElement;
  let uploading = false;
  let uploadStatus = '';

  async function uploadConfig() {
    if (!fileInput.files || fileInput.files.length === 0) {
      uploadStatus = 'Please select a YAML file';
      return;
    }

    const file = fileInput.files[0];
    if (!file.name.endsWith('.yaml') && !file.name.endsWith('.yml')) {
      uploadStatus = 'Please select a YAML file (.yaml or .yml)';
      return;
    }

    uploading = true;
    uploadStatus = 'Uploading configuration...';

    try {
      const formData = new FormData();
      formData.append('file', file);

      const response = await fetch('/api/controlnet/upload-config', {
        method: 'POST',
        body: formData,
      });

      const result = await response.json();

      if (response.ok) {
        uploadStatus = 'Configuration uploaded successfully! Pipeline will load when you start streaming.';
        fileInput.value = '';
        
        // Update ControlNet info
        if (result.controlnet) {
          controlnetInfo = result.controlnet;
        }
        
        // Update IPAdapter info
        if (result.ipadapter) {
          ipadapterInfo = result.ipadapter;
          ipadapterScale = result.ipadapter.scale || 1.0;
        }
        
        // Update streaming parameters
        if (result.t_index_list) {
          tIndexList = [...result.t_index_list];
        }
        if (result.guidance_scale !== undefined) {
          guidanceScale = result.guidance_scale;
        }
        if (result.delta !== undefined) {
          delta = result.delta;
        }
        if (result.num_inference_steps !== undefined) {
          numInferenceSteps = result.num_inference_steps;
        }
        if (result.seed !== undefined) {
          seed = result.seed;
        }
        
        // Update normalization settings
        if (result.normalize_prompt_weights !== undefined) {
          normalizePromptWeights = result.normalize_prompt_weights;
        }
        if (result.normalize_seed_weights !== undefined) {
          normalizeSeedWeights = result.normalize_seed_weights;
        }
        
        // Update blending configurations
        if (result.prompt_blending) {
          promptBlendingConfig = result.prompt_blending;
          showPromptBlending = true;  // Auto-expand if config has blending data
          console.log('uploadConfig: Updated prompt blending config:', promptBlendingConfig);
        }
        if (result.seed_blending) {
          seedBlendingConfig = result.seed_blending;
          console.log('uploadConfig: Updated seed blending config:', seedBlendingConfig);
        }
        
        // Update main prompt if config prompt is available
        if (result.config_prompt) {
          pipelineValues.update(values => ({
            ...values,
            prompt: result.config_prompt
          }));
        }
        
        // Update resolution if config resolution is available
        if (result.current_resolution) {
          pipelineValues.update(values => ({
            ...values,
            resolution: result.current_resolution
          }));
          console.log('uploadConfig: Updated resolution to:', result.current_resolution);
        }
        
        setTimeout(() => {
          uploadStatus = '';
        }, 4000);
      } else {
        uploadStatus = `Error: ${result.detail || 'Failed to load configuration'}`;
      }
    } catch (error) {
      console.error('uploadConfig: Upload failed:', error);
      uploadStatus = 'Upload failed. Please try again.';
    } finally {
      uploading = false;
    }
  }

  function selectFile() {
    fileInput.click();
  }
<<<<<<< HEAD

  // Column resizing functions
  function startDrag(event: MouseEvent, target: 'left' | 'right') {
    isDragging = true;
    dragTarget = target;
    event.preventDefault();
    
    document.addEventListener('mousemove', handleDrag);
    document.addEventListener('mouseup', stopDrag);
    document.body.style.cursor = 'col-resize';
    document.body.style.userSelect = 'none';
  }

  function handleDrag(event: MouseEvent) {
    if (!isDragging || !dragTarget) return;
    
    const containerWidth = document.querySelector('.main-grid')?.clientWidth || 1200;
    const mouseX = event.clientX;
    const containerRect = document.querySelector('.main-grid')?.getBoundingClientRect();
    
    if (containerRect) {
      const relativeX = mouseX - containerRect.left;
      const percentage = (relativeX / containerWidth) * 100;
      
      if (dragTarget === 'left') {
        leftColumnWidth = Math.max(15, Math.min(40, percentage));
      } else if (dragTarget === 'right') {
        const rightPercentage = 100 - percentage;
        rightColumnWidth = Math.max(15, Math.min(40, rightPercentage));
      }
    }
  }

  function stopDrag() {
    isDragging = false;
    dragTarget = null;
    document.removeEventListener('mousemove', handleDrag);
    document.removeEventListener('mouseup', stopDrag);
    document.body.style.cursor = '';
    document.body.style.userSelect = '';
  }

  // Calculate center column width
  $: centerColumnWidth = 100 - (leftPanelCollapsed ? 0 : leftColumnWidth) - (rightPanelCollapsed ? 0 : rightColumnWidth);

  // Floating video input drag functions
  function startVideoDrag(event: MouseEvent) {
    isDraggingVideo = true;
    const target = event.currentTarget as HTMLElement;
    if (target) {
      const rect = target.getBoundingClientRect();
      videoOffsetX = event.clientX - rect.left;
      videoOffsetY = event.clientY - rect.top;
    }
    
    document.addEventListener('mousemove', handleVideoDrag);
    document.addEventListener('mouseup', stopVideoDrag);
    document.body.style.userSelect = 'none';
    event.preventDefault();
  }

  function handleVideoDrag(event: MouseEvent) {
    if (!isDraggingVideo) return;
    
    const newX = event.clientX - videoOffsetX;
    const newY = event.clientY - videoOffsetY;
    
    // Keep within viewport bounds
    const maxX = window.innerWidth - 320; // Assuming 300px width + some margin
    const maxY = window.innerHeight - 240; // Assuming 200px height + some margin
    
    floatingVideoPosition = {
      x: Math.max(0, Math.min(maxX, newX)),
      y: Math.max(0, Math.min(maxY, newY))
    };
  }

  function stopVideoDrag() {
    isDraggingVideo = false;
    document.removeEventListener('mousemove', handleVideoDrag);
    document.removeEventListener('mouseup', stopVideoDrag);
    document.body.style.userSelect = '';
  }
=======
>>>>>>> 49614378
</script>

<svelte:head>
  <script
    src="https://cdnjs.cloudflare.com/ajax/libs/iframe-resizer/4.3.9/iframeResizer.contentWindow.min.js"
  ></script>
</svelte:head>

<main class="h-screen flex flex-col overflow-hidden">
  <Warning bind:message={warningMessage}></Warning>
  
  <!-- Header Section -->
<<<<<<< HEAD
  <header class="bg-white dark:bg-gray-800 border-b border-gray-200 dark:border-gray-700 px-4 py-2 flex-shrink-0">
    <div class="flex items-center justify-between">
      <div class="flex-1">
        {#if pageContent}
          <div class="text-left">
=======
  <header class="bg-white dark:bg-gray-800 border-b border-gray-200 dark:border-gray-700 p-4 flex-shrink-0">
    <div class="flex items-center justify-between">
      <div class="flex-1">
        {#if pageContent}
          <div class="text-center">
>>>>>>> 49614378
            {@html pageContent}
          </div>
        {/if}
        {#if maxQueueSize > 0}
<<<<<<< HEAD
          <p class="text-xs text-center mt-1">
            <span id="queue_size" class="font-bold">{currentQueueSize}</span> users sharing GPU.
=======
          <p class="text-sm text-center mt-2">
            There are <span id="queue_size" class="font-bold">{currentQueueSize}</span>
            user(s) sharing the same GPU, affecting real-time performance. Maximum queue size is {maxQueueSize}.
>>>>>>> 49614378
            <a
              href="https://huggingface.co/spaces/radames/Real-Time-Latent-Consistency-Model?duplicate=true"
              target="_blank"
              class="text-blue-500 underline hover:no-underline">Duplicate</a
<<<<<<< HEAD
            > to run on your own GPU.
=======
            > and run it on your own GPU.
>>>>>>> 49614378
          </p>
        {/if}
      </div>
      
      <!-- Pipeline Configuration and Main Controls -->
<<<<<<< HEAD
      <div class="flex items-center gap-2">
        <!-- Pipeline Configuration -->
        <Button on:click={selectFile} disabled={uploading} classList={'text-sm px-4 py-2 font-semibold'}>
          {uploading ? 'Uploading...' : 'Load Config'}
        </Button>
=======
      <div class="flex items-center gap-4">
        <!-- Pipeline Configuration -->
        <div class="flex items-center gap-2">
          <Button on:click={selectFile} disabled={uploading} classList="text-sm px-3 py-2">
            {uploading ? 'Uploading...' : 'Load YAML Config'}
          </Button>
        </div>
>>>>>>> 49614378
        
        <input
          bind:this={fileInput}
          type="file"
          accept=".yaml,.yml"
          class="hidden"
          on:change={uploadConfig}
        />
        
        <!-- Main Control Button -->
<<<<<<< HEAD
        <Button on:click={toggleLcmLive} {disabled} classList={'text-sm px-4 py-2 font-semibold'}>
=======
        <Button on:click={toggleLcmLive} {disabled} classList={'text-lg px-6 py-3 font-semibold'}>
>>>>>>> 49614378
          {#if isLCMRunning}
            Stop Stream
          {:else}
            Start Stream
          {/if}
        </Button>
      </div>
    </div>
    
    {#if uploadStatus}
<<<<<<< HEAD
      <div class="mt-1 text-center">
        <p class="text-xs {uploadStatus.includes('Error') || uploadStatus.includes('Please') ? 'text-red-600' : 'text-green-600'}">
=======
      <div class="mt-2 text-center">
        <p class="text-sm {uploadStatus.includes('Error') || uploadStatus.includes('Please') ? 'text-red-600' : 'text-green-600'}">
>>>>>>> 49614378
          {uploadStatus}
        </p>
      </div>
    {/if}
  </header>

  {#if pipelineParams}
<<<<<<< HEAD
    <!-- Main Content Grid with Resizable Columns -->
    <div class="flex-1 flex p-4 overflow-hidden main-grid" style="gap: 0;">
      
      <!-- Left Panel - Input and Basic Controls -->
      {#if !leftPanelCollapsed}
        <div
          class="flex flex-col gap-4 overflow-hidden pr-2"
          style="width: {leftColumnWidth}%; min-width: 250px;"
        >
          <!-- Panel Header -->
          <div class="flex items-center justify-between flex-shrink-0">
            <h2 class="text-lg font-semibold">Input & Controls</h2>
            <button
              on:click={() => leftPanelCollapsed = !leftPanelCollapsed}
              class="p-1 rounded hover:bg-gray-200 dark:hover:bg-gray-700"
              title="Collapse panel"
            >
              ←
            </button>
          </div>
          
=======
    <!-- Main Content Grid -->
    <div class="flex-1 grid grid-cols-12 gap-4 p-4 overflow-hidden">
      
      <!-- Left Panel - Input and Basic Controls -->
      <div class="col-span-12 lg:col-span-3 flex flex-col gap-4 overflow-hidden">
        <!-- Panel Header -->
        <div class="flex items-center justify-between flex-shrink-0">
          <h2 class="text-lg font-semibold">Input & Controls</h2>
          <button 
            on:click={() => leftPanelCollapsed = !leftPanelCollapsed}
            class="p-1 rounded hover:bg-gray-200 dark:hover:bg-gray-700"
          >
            {leftPanelCollapsed ? '→' : '←'}
          </button>
        </div>
        
        {#if !leftPanelCollapsed}
>>>>>>> 49614378
          <!-- Fixed Video Input Section (Image Mode Only) -->
          {#if isImageMode}
            <div class="bg-white dark:bg-gray-800 rounded-lg border border-gray-200 dark:border-gray-700 p-4 flex-shrink-0">
              <h3 class="text-md font-medium mb-3">Video Input</h3>
              <VideoInput
                width={Number(pipelineParams.width.default)}
                height={Number(pipelineParams.height.default)}
                {currentResolution}
              />
            </div>
          {/if}

          <!-- Scrollable Controls Section -->
          <div class="flex-1 overflow-y-auto space-y-4">
            <!-- Resolution Picker -->
            <div class="bg-white dark:bg-gray-800 rounded-lg border border-gray-200 dark:border-gray-700">
<<<<<<< HEAD
              <button
=======
              <button 
>>>>>>> 49614378
                on:click={() => showResolutionPicker = !showResolutionPicker}
                class="w-full p-4 text-left flex items-center justify-between hover:bg-gray-50 dark:hover:bg-gray-700 rounded-t-lg"
              >
                <h3 class="text-md font-medium">Resolution</h3>
                <span class="text-sm">{showResolutionPicker ? '−' : '+'}</span>
              </button>
              {#if showResolutionPicker}
                <div class="p-4 pt-0">
                  <ResolutionPicker {currentResolution} {pipelineParams} />
                </div>
              {/if}
            </div>

            <!-- Unified Blending Control -->
            <div class="bg-white dark:bg-gray-800 rounded-lg border border-gray-200 dark:border-gray-700">
<<<<<<< HEAD
              <button
=======
              <button 
>>>>>>> 49614378
                on:click={() => showPromptBlending = !showPromptBlending}
                class="w-full p-4 text-left flex items-center justify-between hover:bg-gray-50 dark:hover:bg-gray-700 rounded-t-lg"
              >
                <h3 class="text-md font-medium">Blending Controls</h3>
                <span class="text-sm">{showPromptBlending ? '−' : '+'}</span>
              </button>
              {#if showPromptBlending}
                <div class="p-4 pt-0">
<<<<<<< HEAD
                  <BlendingControl
                    {promptBlendingConfig}
                    {seedBlendingConfig}
                    {normalizePromptWeights}
=======
                  <BlendingControl 
                    {promptBlendingConfig} 
                    {seedBlendingConfig}
                    {normalizePromptWeights} 
>>>>>>> 49614378
                    {normalizeSeedWeights}
                    currentPrompt={$pipelineValues.prompt}
                  />
                </div>
              {/if}
            </div>
          </div>
<<<<<<< HEAD
        </div>

        <!-- Left Resizer -->
        <div
          class="w-1 bg-gray-300 dark:bg-gray-600 hover:bg-blue-500 cursor-col-resize flex-shrink-0 transition-colors"
          on:mousedown={(e) => startDrag(e, 'left')}
          title="Drag to resize"
        ></div>
      {:else}
        <!-- Collapsed Left Panel Toggle -->
        <div class="flex flex-col items-center py-4 pr-2">
          <button
            on:click={() => leftPanelCollapsed = !leftPanelCollapsed}
            class="p-2 rounded hover:bg-gray-200 dark:hover:bg-gray-700 writing-mode-vertical"
            title="Expand Input & Controls"
          >
            →
          </button>
        </div>
      {/if}

      <!-- Center Panel - Main Image Output -->
      <div
        class="flex flex-col px-2"
        style="width: {centerColumnWidth}%; min-width: 300px;"
      >
        <div class="flex-1 bg-white dark:bg-gray-800 rounded-lg border border-gray-200 dark:border-gray-700 p-4 flex flex-col">
          <div class="flex items-center justify-between mb-4">
            <h2 class="text-lg font-semibold">Generated Output</h2>
            <div class="flex items-center gap-4">
              {#if isLCMRunning}
                <div class="flex items-center gap-2 px-3 py-1 bg-green-100 dark:bg-green-900 rounded-lg">
                  <div class="w-2 h-2 bg-green-500 rounded-full animate-pulse"></div>
                  <span class="text-sm font-medium text-green-800 dark:text-green-200">
                    {fps.toFixed(1)} FPS
                  </span>
                </div>
              {/if}
              <div class="text-sm text-gray-600 dark:text-gray-400">
                Status: {isLCMRunning ? 'Streaming' : 'Stopped'}
              </div>
            </div>
          </div>
          <div class="flex-1 flex items-center justify-center">
            <div class="w-full max-w-2xl">
              <ImagePlayer {currentResolution} />
            </div>
          </div>
        </div>
      </div>

      <!-- Right Panel - Advanced Controls -->
      {#if !rightPanelCollapsed}
        <!-- Right Resizer -->
        <div
          class="w-1 bg-gray-300 dark:bg-gray-600 hover:bg-blue-500 cursor-col-resize flex-shrink-0 transition-colors"
          on:mousedown={(e) => startDrag(e, 'right')}
          title="Drag to resize"
        ></div>

        <div
          class="flex flex-col gap-4 overflow-y-auto pl-2"
          style="width: {rightColumnWidth}%; min-width: 250px;"
        >
          <!-- Panel Header -->
          <div class="flex items-center justify-between">
            <h2 class="text-lg font-semibold">Advanced Settings</h2>
            <button
              on:click={() => rightPanelCollapsed = !rightPanelCollapsed}
              class="p-1 rounded hover:bg-gray-200 dark:hover:bg-gray-700"
              title="Collapse panel"
            >
              →
            </button>
          </div>
          
          <ControlNetConfig
            {controlnetInfo}
            {tIndexList}
=======
        {/if}
      </div>

      <!-- Center Panel - Main Image Output -->
      <div class="col-span-12 lg:col-span-6 flex flex-col">
        <div class="flex-1 bg-white dark:bg-gray-800 rounded-lg border border-gray-200 dark:border-gray-700 p-4 flex flex-col">
          <div class="flex items-center justify-between mb-4">
            <h2 class="text-lg font-semibold">Generated Output</h2>
            <div class="flex items-center gap-4">
              {#if isLCMRunning}
                <div class="flex items-center gap-2 px-3 py-1 bg-green-100 dark:bg-green-900 rounded-lg">
                  <div class="w-2 h-2 bg-green-500 rounded-full animate-pulse"></div>
                  <span class="text-sm font-medium text-green-800 dark:text-green-200">
                    {fps.toFixed(1)} FPS
                  </span>
                </div>
              {/if}
              <div class="text-sm text-gray-600 dark:text-gray-400">
                Status: {isLCMRunning ? 'Streaming' : 'Stopped'}
              </div>
            </div>
          </div>
          <div class="flex-1 flex items-center justify-center">
            <div class="w-full max-w-2xl">
              <ImagePlayer {currentResolution} />
            </div>
          </div>
        </div>
      </div>

      <!-- Right Panel - Advanced Controls -->
      <div class="col-span-12 lg:col-span-3 flex flex-col gap-4 overflow-y-auto">
        <!-- Panel Header -->
        <div class="flex items-center justify-between">
          <h2 class="text-lg font-semibold">Advanced Settings</h2>
          <button 
            on:click={() => rightPanelCollapsed = !rightPanelCollapsed}
            class="p-1 rounded hover:bg-gray-200 dark:hover:bg-gray-700"
          >
            {rightPanelCollapsed ? '←' : '→'}
          </button>
        </div>
        
        {#if !rightPanelCollapsed}
          <ControlNetConfig 
            {controlnetInfo} 
            {tIndexList} 
>>>>>>> 49614378
            {guidanceScale}
            {delta}
            {numInferenceSteps}
            on:controlnetUpdated={handleControlNetUpdate}
            on:tIndexListUpdated={(e) => handleTIndexListUpdate(e.detail)}
          ></ControlNetConfig>
          
<<<<<<< HEAD
          <IPAdapterConfig
            {ipadapterInfo}
            currentScale={ipadapterScale}
          ></IPAdapterConfig>
        </div>
      {:else}
        <!-- Collapsed Right Panel Toggle -->
        <div class="flex flex-col items-center py-4 pl-2">
          <button
            on:click={() => rightPanelCollapsed = !rightPanelCollapsed}
            class="p-2 rounded hover:bg-gray-200 dark:hover:bg-gray-700"
            title="Expand Advanced Settings"
          >
            ←
          </button>
        </div>
      {/if}
=======
          <IPAdapterConfig 
            {ipadapterInfo} 
            currentScale={ipadapterScale}
          ></IPAdapterConfig>
        {/if}
      </div>
>>>>>>> 49614378
    </div>
  {:else if apiError}
    <!-- API Error -->
    <div class="flex-1 flex flex-col items-center justify-center gap-6 py-48 text-center">
      <div>
        <h2 class="text-2xl font-bold text-red-600 mb-2">API Connection Failed</h2>
        <p class="text-gray-600 dark:text-gray-400 mb-4 max-w-md">
          {apiError}
        </p>
        <Button 
          on:click={retryConnection} 
          disabled={isRetrying} 
          classList="bg-blue-600 hover:bg-blue-700 text-white px-6 py-2"
        >
          {#if isRetrying}
            <Spinner classList="w-4 h-4 mr-2 animate-spin" />
            Retrying...
          {:else}
            Retry Connection
          {/if}
        </Button>
      </div>
    </div>
  {:else}
    <!-- Loading State -->
    <div class="flex-1 flex items-center justify-center">
      <div class="flex items-center gap-3 text-2xl">
        <Spinner classList={'animate-spin opacity-50'} />
        <p>Loading StreamDiffusion...</p>
      </div>
<<<<<<< HEAD
    </div>
  {/if}

  <!-- Floating Video Input (when left panel is collapsed and in image mode) -->
  {#if leftPanelCollapsed && isImageMode && pipelineParams}
    <div
      class="fixed z-50 bg-white dark:bg-gray-800 rounded-lg border-2 border-gray-300 dark:border-gray-600 shadow-lg"
      style="left: {floatingVideoPosition.x}px; top: {floatingVideoPosition.y}px; width: 320px;"
    >
      <!-- Drag Handle -->
      <div
        class="bg-gray-100 dark:bg-gray-700 px-3 py-2 rounded-t-lg cursor-move border-b border-gray-200 dark:border-gray-600 flex items-center justify-between"
        on:mousedown={startVideoDrag}
      >
        <div class="flex items-center gap-2 text-sm font-medium">
          <span>📹</span>
          <span>Video Input</span>
        </div>
        <span class="text-xs text-gray-500 dark:text-gray-400">Drag to move</span>
      </div>
      
      <!-- Video Input Content -->
      <div class="p-3">
        <VideoInput
          width={Number(pipelineParams.width.default)}
          height={Number(pipelineParams.height.default)}
          {currentResolution}
        />
      </div>
=======
>>>>>>> 49614378
    </div>
  {/if}
</main>

<style lang="postcss">
  @reference "tailwindcss";
  
  :global(html) {
    @apply text-black dark:bg-gray-900 dark:text-white;
  }
  
  /* Custom scrollbar styling */
  :global(.overflow-y-auto::-webkit-scrollbar) {
    width: 6px;
  }
  
  :global(.overflow-y-auto::-webkit-scrollbar-track) {
    @apply bg-gray-100 dark:bg-gray-800;
  }
  
  :global(.overflow-y-auto::-webkit-scrollbar-thumb) {
    @apply bg-gray-300 dark:bg-gray-600 rounded-full;
  }
  
  :global(.overflow-y-auto::-webkit-scrollbar-thumb:hover) {
    @apply bg-gray-400 dark:bg-gray-500;
  }
<<<<<<< HEAD

  /* Resizer styling */
  .main-grid {
    position: relative;
  }

  /* Prevent text selection during drag */
  :global(body.dragging) {
    user-select: none;
    cursor: col-resize !important;
  }

  /* Improved resizer hover effects */
  .resizer:hover {
    background-color: rgb(59 130 246) !important; /* blue-500 */
  }
=======
>>>>>>> 49614378
</style><|MERGE_RESOLUTION|>--- conflicted
+++ resolved
@@ -64,7 +64,6 @@
   let leftPanelCollapsed: boolean = false;
   let rightPanelCollapsed: boolean = false;
 
-<<<<<<< HEAD
   // Column resizing
   let leftColumnWidth: number = 25; // Percentage
   let rightColumnWidth: number = 25; // Percentage
@@ -77,8 +76,6 @@
   let videoOffsetX = 0;
   let videoOffsetY = 0;
 
-=======
->>>>>>> 49614378
   // FPS tracking
   let fps = 0;
   let fpsInterval: number | null = null;
@@ -212,7 +209,6 @@
     } catch (error) {
       console.error('handleTIndexListUpdate: Failed to update t_index_list:', error);
     }
-<<<<<<< HEAD
   }
 
   async function handleResolutionUpdate(resolution: string) {
@@ -248,43 +244,6 @@
     }
   }
 
-=======
-  }
-
-  async function handleResolutionUpdate(resolution: string) {
-    try {
-      const response = await fetch('/api/update-resolution', {
-        method: 'POST',
-        headers: {
-          'Content-Type': 'application/json',
-        },
-        body: JSON.stringify({ resolution }),
-      });
-      
-      if (response.ok) {
-        const result = await response.json();
-        console.log('Resolution updated successfully:', result.detail);
-        
-        // Show success message - no restart needed for real-time updates
-        if (result.detail) {
-          warningMessage = result.detail;
-          // Clear message after a few seconds
-          setTimeout(() => {
-            warningMessage = '';
-          }, 3000);
-        }
-      } else {
-        const result = await response.json();
-        console.error('Failed to update resolution:', result.detail);
-        warningMessage = 'Failed to update resolution: ' + result.detail;
-      }
-    } catch (error: unknown) {
-      console.error('Failed to update resolution:', error);
-      warningMessage = 'Failed to update resolution: ' + (error instanceof Error ? error.message : String(error));
-    }
-  }
-
->>>>>>> 49614378
   function toggleQueueChecker(start: boolean) {
     queueCheckerRunning = start && maxQueueSize > 0;
     if (start) {
@@ -518,7 +477,6 @@
   function selectFile() {
     fileInput.click();
   }
-<<<<<<< HEAD
 
   // Column resizing functions
   function startDrag(event: MouseEvent, target: 'left' | 'right') {
@@ -602,8 +560,6 @@
     document.removeEventListener('mouseup', stopVideoDrag);
     document.body.style.userSelect = '';
   }
-=======
->>>>>>> 49614378
 </script>
 
 <svelte:head>
@@ -616,61 +572,33 @@
   <Warning bind:message={warningMessage}></Warning>
   
   <!-- Header Section -->
-<<<<<<< HEAD
   <header class="bg-white dark:bg-gray-800 border-b border-gray-200 dark:border-gray-700 px-4 py-2 flex-shrink-0">
     <div class="flex items-center justify-between">
       <div class="flex-1">
         {#if pageContent}
           <div class="text-left">
-=======
-  <header class="bg-white dark:bg-gray-800 border-b border-gray-200 dark:border-gray-700 p-4 flex-shrink-0">
-    <div class="flex items-center justify-between">
-      <div class="flex-1">
-        {#if pageContent}
-          <div class="text-center">
->>>>>>> 49614378
             {@html pageContent}
           </div>
         {/if}
         {#if maxQueueSize > 0}
-<<<<<<< HEAD
           <p class="text-xs text-center mt-1">
             <span id="queue_size" class="font-bold">{currentQueueSize}</span> users sharing GPU.
-=======
-          <p class="text-sm text-center mt-2">
-            There are <span id="queue_size" class="font-bold">{currentQueueSize}</span>
-            user(s) sharing the same GPU, affecting real-time performance. Maximum queue size is {maxQueueSize}.
->>>>>>> 49614378
             <a
               href="https://huggingface.co/spaces/radames/Real-Time-Latent-Consistency-Model?duplicate=true"
               target="_blank"
               class="text-blue-500 underline hover:no-underline">Duplicate</a
-<<<<<<< HEAD
             > to run on your own GPU.
-=======
-            > and run it on your own GPU.
->>>>>>> 49614378
           </p>
         {/if}
       </div>
-      
+
       <!-- Pipeline Configuration and Main Controls -->
-<<<<<<< HEAD
       <div class="flex items-center gap-2">
         <!-- Pipeline Configuration -->
         <Button on:click={selectFile} disabled={uploading} classList={'text-sm px-4 py-2 font-semibold'}>
-          {uploading ? 'Uploading...' : 'Load Config'}
+          {uploading ? 'Uploading...' : 'Load YAML Config'}
         </Button>
-=======
-      <div class="flex items-center gap-4">
-        <!-- Pipeline Configuration -->
-        <div class="flex items-center gap-2">
-          <Button on:click={selectFile} disabled={uploading} classList="text-sm px-3 py-2">
-            {uploading ? 'Uploading...' : 'Load YAML Config'}
-          </Button>
-        </div>
->>>>>>> 49614378
-        
+
         <input
           bind:this={fileInput}
           type="file"
@@ -680,11 +608,7 @@
         />
         
         <!-- Main Control Button -->
-<<<<<<< HEAD
         <Button on:click={toggleLcmLive} {disabled} classList={'text-sm px-4 py-2 font-semibold'}>
-=======
-        <Button on:click={toggleLcmLive} {disabled} classList={'text-lg px-6 py-3 font-semibold'}>
->>>>>>> 49614378
           {#if isLCMRunning}
             Stop Stream
           {:else}
@@ -693,15 +617,10 @@
         </Button>
       </div>
     </div>
-    
+      
     {#if uploadStatus}
-<<<<<<< HEAD
       <div class="mt-1 text-center">
         <p class="text-xs {uploadStatus.includes('Error') || uploadStatus.includes('Please') ? 'text-red-600' : 'text-green-600'}">
-=======
-      <div class="mt-2 text-center">
-        <p class="text-sm {uploadStatus.includes('Error') || uploadStatus.includes('Please') ? 'text-red-600' : 'text-green-600'}">
->>>>>>> 49614378
           {uploadStatus}
         </p>
       </div>
@@ -709,7 +628,6 @@
   </header>
 
   {#if pipelineParams}
-<<<<<<< HEAD
     <!-- Main Content Grid with Resizable Columns -->
     <div class="flex-1 flex p-4 overflow-hidden main-grid" style="gap: 0;">
       
@@ -731,25 +649,6 @@
             </button>
           </div>
           
-=======
-    <!-- Main Content Grid -->
-    <div class="flex-1 grid grid-cols-12 gap-4 p-4 overflow-hidden">
-      
-      <!-- Left Panel - Input and Basic Controls -->
-      <div class="col-span-12 lg:col-span-3 flex flex-col gap-4 overflow-hidden">
-        <!-- Panel Header -->
-        <div class="flex items-center justify-between flex-shrink-0">
-          <h2 class="text-lg font-semibold">Input & Controls</h2>
-          <button 
-            on:click={() => leftPanelCollapsed = !leftPanelCollapsed}
-            class="p-1 rounded hover:bg-gray-200 dark:hover:bg-gray-700"
-          >
-            {leftPanelCollapsed ? '→' : '←'}
-          </button>
-        </div>
-        
-        {#if !leftPanelCollapsed}
->>>>>>> 49614378
           <!-- Fixed Video Input Section (Image Mode Only) -->
           {#if isImageMode}
             <div class="bg-white dark:bg-gray-800 rounded-lg border border-gray-200 dark:border-gray-700 p-4 flex-shrink-0">
@@ -766,11 +665,7 @@
           <div class="flex-1 overflow-y-auto space-y-4">
             <!-- Resolution Picker -->
             <div class="bg-white dark:bg-gray-800 rounded-lg border border-gray-200 dark:border-gray-700">
-<<<<<<< HEAD
               <button
-=======
-              <button 
->>>>>>> 49614378
                 on:click={() => showResolutionPicker = !showResolutionPicker}
                 class="w-full p-4 text-left flex items-center justify-between hover:bg-gray-50 dark:hover:bg-gray-700 rounded-t-lg"
               >
@@ -786,11 +681,7 @@
 
             <!-- Unified Blending Control -->
             <div class="bg-white dark:bg-gray-800 rounded-lg border border-gray-200 dark:border-gray-700">
-<<<<<<< HEAD
-              <button
-=======
               <button 
->>>>>>> 49614378
                 on:click={() => showPromptBlending = !showPromptBlending}
                 class="w-full p-4 text-left flex items-center justify-between hover:bg-gray-50 dark:hover:bg-gray-700 rounded-t-lg"
               >
@@ -799,17 +690,10 @@
               </button>
               {#if showPromptBlending}
                 <div class="p-4 pt-0">
-<<<<<<< HEAD
                   <BlendingControl
                     {promptBlendingConfig}
                     {seedBlendingConfig}
                     {normalizePromptWeights}
-=======
-                  <BlendingControl 
-                    {promptBlendingConfig} 
-                    {seedBlendingConfig}
-                    {normalizePromptWeights} 
->>>>>>> 49614378
                     {normalizeSeedWeights}
                     currentPrompt={$pipelineValues.prompt}
                   />
@@ -817,7 +701,6 @@
               {/if}
             </div>
           </div>
-<<<<<<< HEAD
         </div>
 
         <!-- Left Resizer -->
@@ -897,63 +780,12 @@
           <ControlNetConfig
             {controlnetInfo}
             {tIndexList}
-=======
-        {/if}
-      </div>
-
-      <!-- Center Panel - Main Image Output -->
-      <div class="col-span-12 lg:col-span-6 flex flex-col">
-        <div class="flex-1 bg-white dark:bg-gray-800 rounded-lg border border-gray-200 dark:border-gray-700 p-4 flex flex-col">
-          <div class="flex items-center justify-between mb-4">
-            <h2 class="text-lg font-semibold">Generated Output</h2>
-            <div class="flex items-center gap-4">
-              {#if isLCMRunning}
-                <div class="flex items-center gap-2 px-3 py-1 bg-green-100 dark:bg-green-900 rounded-lg">
-                  <div class="w-2 h-2 bg-green-500 rounded-full animate-pulse"></div>
-                  <span class="text-sm font-medium text-green-800 dark:text-green-200">
-                    {fps.toFixed(1)} FPS
-                  </span>
-                </div>
-              {/if}
-              <div class="text-sm text-gray-600 dark:text-gray-400">
-                Status: {isLCMRunning ? 'Streaming' : 'Stopped'}
-              </div>
-            </div>
-          </div>
-          <div class="flex-1 flex items-center justify-center">
-            <div class="w-full max-w-2xl">
-              <ImagePlayer {currentResolution} />
-            </div>
-          </div>
-        </div>
-      </div>
-
-      <!-- Right Panel - Advanced Controls -->
-      <div class="col-span-12 lg:col-span-3 flex flex-col gap-4 overflow-y-auto">
-        <!-- Panel Header -->
-        <div class="flex items-center justify-between">
-          <h2 class="text-lg font-semibold">Advanced Settings</h2>
-          <button 
-            on:click={() => rightPanelCollapsed = !rightPanelCollapsed}
-            class="p-1 rounded hover:bg-gray-200 dark:hover:bg-gray-700"
-          >
-            {rightPanelCollapsed ? '←' : '→'}
-          </button>
-        </div>
-        
-        {#if !rightPanelCollapsed}
-          <ControlNetConfig 
-            {controlnetInfo} 
-            {tIndexList} 
->>>>>>> 49614378
             {guidanceScale}
             {delta}
             {numInferenceSteps}
             on:controlnetUpdated={handleControlNetUpdate}
             on:tIndexListUpdated={(e) => handleTIndexListUpdate(e.detail)}
           ></ControlNetConfig>
-          
-<<<<<<< HEAD
           <IPAdapterConfig
             {ipadapterInfo}
             currentScale={ipadapterScale}
@@ -971,14 +803,6 @@
           </button>
         </div>
       {/if}
-=======
-          <IPAdapterConfig 
-            {ipadapterInfo} 
-            currentScale={ipadapterScale}
-          ></IPAdapterConfig>
-        {/if}
-      </div>
->>>>>>> 49614378
     </div>
   {:else if apiError}
     <!-- API Error -->
@@ -1009,7 +833,6 @@
         <Spinner classList={'animate-spin opacity-50'} />
         <p>Loading StreamDiffusion...</p>
       </div>
-<<<<<<< HEAD
     </div>
   {/if}
 
@@ -1039,8 +862,6 @@
           {currentResolution}
         />
       </div>
-=======
->>>>>>> 49614378
     </div>
   {/if}
 </main>
@@ -1068,7 +889,6 @@
   :global(.overflow-y-auto::-webkit-scrollbar-thumb:hover) {
     @apply bg-gray-400 dark:bg-gray-500;
   }
-<<<<<<< HEAD
 
   /* Resizer styling */
   .main-grid {
@@ -1085,6 +905,4 @@
   .resizer:hover {
     background-color: rgb(59 130 246) !important; /* blue-500 */
   }
-=======
->>>>>>> 49614378
 </style>