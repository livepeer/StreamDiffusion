<script lang="ts">
  import { onMount, onDestroy } from 'svelte';
  import type { Fields, PipelineInfo } from '$lib/types';
  import { PipelineMode } from '$lib/types';
  import ImagePlayer from '$lib/components/ImagePlayer.svelte';
  import VideoInput from '$lib/components/VideoInput.svelte';
  import Button from '$lib/components/Button.svelte';
  import PipelineOptions from '$lib/components/PipelineOptions.svelte';
  import ControlNetConfig from '$lib/components/ControlNetConfig.svelte';
  import IPAdapterConfig from '$lib/components/IPAdapterConfig.svelte';
  import BlendingControl from '$lib/components/BlendingControl.svelte';
  import ResolutionPicker from '$lib/components/ResolutionPicker.svelte';
  import Spinner from '$lib/icons/spinner.svelte';
  import Warning from '$lib/components/Warning.svelte';
  import Success from '$lib/components/Success.svelte';
  import { lcmLiveStatus, lcmLiveActions, LCMLiveStatus } from '$lib/lcmLive';
  import { mediaStreamActions, onFrameChangeStore } from '$lib/mediaStream';
  import { getPipelineValues, deboucedPipelineValues, pipelineValues } from '$lib/store';
  import { parseResolution, type ResolutionInfo } from '$lib/utils';
  import TextArea from '$lib/components/TextArea.svelte';
  import InputControl from '$lib/components/InputControl.svelte';

  let pipelineParams: Fields;
  let pipelineInfo: PipelineInfo;
  let controlnetInfo: any = null;
  let ipadapterInfo: any = null;
  let ipadapterScale: number = 1.0;
  let ipadapterWeightType: string = "linear";
  let tIndexList: number[] = [35, 45];
  let guidanceScale: number = 1.1;
  let delta: number = 0.7;
  let numInferenceSteps: number = 50;
  let seed: number = 2;
  let promptBlendingConfig: any = null;
  let seedBlendingConfig: any = null;
  let normalizePromptWeights: boolean = true;
  let normalizeSeedWeights: boolean = true;
  let pageContent: string;
  let isImageMode: boolean = false;
  let maxQueueSize: number = 0;
  let currentQueueSize: number = 0;
  let queueCheckerRunning: boolean = false;
  let warningMessage: string = '';
  let successMessage: string = '';
  let selectedModelId: string = '';
  let pipelineActive: boolean = false;

  let currentResolution: ResolutionInfo;
  let apiError: string = '';
  let isRetrying: boolean = false;
  
  // Reactive resolution parsing
  $: {
    if ($pipelineValues.resolution) {
      currentResolution = parseResolution($pipelineValues.resolution);
    } else if (pipelineParams?.width?.default && pipelineParams?.height?.default) {
      // Fallback to pipeline params
      currentResolution = {
        width: Number(pipelineParams.width.default),
        height: Number(pipelineParams.height.default),
        aspectRatio: Number(pipelineParams.width.default) / Number(pipelineParams.height.default),
        aspectRatioString: "1:1"
      };
    }
  }
  
  // Panel state management
  let showPromptBlending: boolean = true; // Default to expanded since it's the unified blending interface
  let showResolutionPicker: boolean = true; // Default to expanded
  let showInputControls: boolean = true; // Standardized toggle state moved here
  let leftPanelCollapsed: boolean = false;
  let rightPanelCollapsed: boolean = false;

  // Column resizing
  let leftColumnWidth: number = 25; // Percentage
  let rightColumnWidth: number = 25; // Percentage
  let isDragging: boolean = false;
  let dragTarget: 'left' | 'right' | null = null;

  // Floating video input state
  let floatingVideoPosition = { x: 20, y: 100 };
  let isDraggingVideo = false;
  let videoOffsetX = 0;
  let videoOffsetY = 0;

  // FPS tracking
  let fps = 0;
  let fpsInterval: number | null = null;

  onMount(() => {
    getSettings();
    updateFPS();
    fpsInterval = setInterval(updateFPS, 1000);
  });

  onDestroy(() => {
    if (fpsInterval) {
      clearInterval(fpsInterval);
    }
  });

  async function getSettings() {
    try {
      apiError = '';
      isRetrying = false;
      
      const response = await fetch('/api/settings');
      if (!response.ok) {
        throw new Error(`HTTP ${response.status}: ${response.statusText}`);
      }
      
      const settings = await response.json();

      pipelineParams = settings.input_params.properties;
      pipelineInfo = settings.info.properties;
      pipelineActive = settings.pipeline_active || false;
      
      // Initialize prompt value in store if not already set
      if (!($pipelineValues.prompt)) {
        pipelineValues.update(values => ({
          ...values,
          prompt: pipelineParams.prompt?.default || "Portrait of The Joker halloween costume, face painting, with , glare pose, detailed, intricate, full of colour, cinematic lighting, trending on artstation, 8k, hyperrealistic, focused, extreme details, unreal engine 5 cinematic, masterpiece"
        }));
      }
      
      controlnetInfo = settings.controlnet || null;
      ipadapterInfo = settings.ipadapter || null;
      selectedModelId = settings.model_id || '';
      // Apply config_values (from YAML) into the pipelineValues store for immediate UI sync
      if (settings.config_values) {
        pipelineValues.update(values => ({
          ...values,
          ...settings.config_values
        }));
      }
      ipadapterScale = settings.ipadapter?.scale || 1.0;
      ipadapterWeightType = settings.ipadapter?.weight_type || "linear";
      tIndexList = settings.t_index_list || [35, 45];
      guidanceScale = settings.guidance_scale || 1.1;
      delta = settings.delta || 0.7;
      numInferenceSteps = settings.num_inference_steps || 50;
      seed = settings.seed || 2;
      promptBlendingConfig = settings.prompt_blending || null;
      seedBlendingConfig = settings.seed_blending || null;
      normalizePromptWeights = settings.normalize_prompt_weights ?? true;
      normalizeSeedWeights = settings.normalize_seed_weights ?? true;
      isImageMode = pipelineInfo.input_mode.default === PipelineMode.IMAGE;
      maxQueueSize = settings.max_queue_size;
      pageContent = settings.page_content;
      
      console.log('getSettings: promptBlendingConfig:', promptBlendingConfig);
      console.log('getSettings: current prompt in store:', $pipelineValues.prompt);
      
      // Update prompt in store if config prompt is available (fallback to settings.prompt)
      if (settings.config_prompt) {
        pipelineValues.update(values => ({
          ...values,
          prompt: settings.config_prompt
        }));
        console.log('getSettings: Updated prompt from config_prompt:', settings.config_prompt);
      } else if (settings.prompt) {
        pipelineValues.update(values => ({
          ...values,
          prompt: settings.prompt
        }));
        console.log('getSettings: Updated prompt from prompt:', settings.prompt);
      }
      // Update negative prompt if provided
      if (settings.negative_prompt !== undefined) {
        pipelineValues.update(values => ({
          ...values,
          negative_prompt: settings.negative_prompt
        }));
      }
      
      // Set initial resolution value if available
      if (settings.current_resolution) {
        pipelineValues.update(values => ({
          ...values,
          resolution: settings.current_resolution
        }));
      }
      
      console.log(pipelineParams);
      console.log('handleControlNetUpdate: ControlNet Info:', controlnetInfo);
      console.log('handleControlNetUpdate: T-Index List:', tIndexList);
      toggleQueueChecker(true);
      
    } catch (error) {
      console.error('Failed to load settings:', error);
      apiError = error instanceof Error ? error.message : 'Failed to connect to the API. Please check if the server is running.';
    }
  }

  async function retryConnection() {
    isRetrying = true;
    await getSettings();
  }

  function handleControlNetUpdate(event: CustomEvent) {
    controlnetInfo = event.detail.controlnet;
    
    // Update prompt if config prompt is available
    if (event.detail.config_prompt) {
      pipelineValues.update(values => ({
        ...values,
        prompt: event.detail.config_prompt
      }));
    }
    
    // Update t_index_list if available
    if (event.detail.t_index_list) {
      tIndexList = [...event.detail.t_index_list];
    }
    
    console.log('handleControlNetUpdate: ControlNet updated:', controlnetInfo);
    console.log('handleControlNetUpdate: T-Index List updated:', tIndexList);
  }

  async function handleTIndexListUpdate(newTIndexList: number[]) {
    try {
      const response = await fetch('/api/params', {
        method: 'POST',
        headers: {
          'Content-Type': 'application/json',
        },
        body: JSON.stringify({
          t_index_list: newTIndexList
        }),
      });

      if (response.ok) {
        tIndexList = [...newTIndexList]; // Update local state
        console.log('handleTIndexListUpdate: T-Index List updated:', tIndexList);
      } else {
        const result = await response.json();
        console.error('handleTIndexListUpdate: Failed to update t_index_list:', result.detail);
      }
    } catch (error) {
      console.error('handleTIndexListUpdate: Failed to update t_index_list:', error);
    }
  }

  async function handleResolutionUpdate(resolution: string) {
    try {
      const response = await fetch('/api/params', {
        method: 'POST',
        headers: {
          'Content-Type': 'application/json',
        },
        body: JSON.stringify({ resolution }),
      });
      
      if (response.ok) {
        const result = await response.json();
<<<<<<< HEAD
        console.log('Resolution updated successfully:', result.detail);

        // Show success message - no restart needed for real-time updates
        if (result.detail) {
          warningMessage = result.detail;
          // Clear message after a few seconds
          setTimeout(() => {
            warningMessage = '';
=======
        console.log('handleResolutionUpdate: Resolution updated successfully:', result.message);
        
        // Show success toast/message instead of warning
        if (result.message) {
          successMessage = result.message;
          setTimeout(() => {
            successMessage = '';
>>>>>>> 8bafafdd
          }, 3000);
        }
      } else {
        const result = await response.json();
<<<<<<< HEAD
        console.error('Failed to update resolution:', result.detail);
        warningMessage = 'Failed to update resolution: ' + result.detail;
=======
        console.error('handleResolutionUpdate: Failed to update resolution:', result.detail);
        // If the pipeline isn't active and server still returns the old error, convert to friendly info
        if (!pipelineActive && /Pipeline is not initialized/i.test(result.detail || '')) {
          successMessage = 'Resolution updated and will be applied when streaming starts.';
          setTimeout(() => { successMessage = ''; }, 3000);
        } else {
          warningMessage = 'Failed to update resolution: ' + result.detail;
        }
>>>>>>> 8bafafdd
      }
    } catch (error: unknown) {
      console.error('handleResolutionUpdate: Failed to update resolution:', error);
      warningMessage = 'Failed to update resolution: ' + (error instanceof Error ? error.message : String(error));
    }
  }

  function toggleQueueChecker(start: boolean) {
    queueCheckerRunning = start && maxQueueSize > 0;
    if (start) {
      getQueueSize();
    }
  }
  
  async function getQueueSize() {
    if (!queueCheckerRunning) {
      return;
    }
    
    try {
      const response = await fetch('/api/queue');
      if (!response.ok) {
        throw new Error(`HTTP ${response.status}: ${response.statusText}`);
      }
      const data = await response.json();
      currentQueueSize = data.queue_size;
    } catch (error) {
      console.error('Failed to get queue size:', error);
      // Don't show error to user for queue size, just log it
      // This is a background operation that shouldn't interrupt the main flow
    }
    
    setTimeout(getQueueSize, 10000);
  }

  function getSreamdata() {
    if (isImageMode) {
      return [getPipelineValues(), $onFrameChangeStore?.blob];
    } else {
      return [$deboucedPipelineValues];
    }
  }

  $: isLCMRunning = $lcmLiveStatus !== LCMLiveStatus.DISCONNECTED;
  $: if ($lcmLiveStatus === LCMLiveStatus.TIMEOUT) {
    warningMessage = 'Session timed out. Please try again.';
  }
  
  // Watch for resolution changes
  let previousResolution: string = '';
  $: {
    if ($pipelineValues.resolution && $pipelineValues.resolution !== previousResolution && previousResolution !== '') {
      const nextResolution = $pipelineValues.resolution;
      previousResolution = nextResolution;
      if (pipelineActive) {
        handleResolutionUpdate(nextResolution);
      } else {
        // No pipeline yet: don't call backend, just inform the user
        successMessage = 'Resolution set to ' + nextResolution.split(' ')[0] + '. It will be applied when streaming starts.';
        setTimeout(() => { successMessage = ''; }, 3000);
      }
    } else if ($pipelineValues.resolution && previousResolution === '') {
      previousResolution = $pipelineValues.resolution;
    }
  }
  
  let disabled = false;
  async function toggleLcmLive() {
    try {
      if (!isLCMRunning) {
        if (isImageMode) {
          await mediaStreamActions.enumerateDevices();
          await mediaStreamActions.start();
        }
        disabled = true;
        await lcmLiveActions.start(getSreamdata);
        disabled = false;
        toggleQueueChecker(false);
      } else {
        if (isImageMode) {
          mediaStreamActions.stop();
        }
        lcmLiveActions.stop();
        toggleQueueChecker(true);
      }
    } catch (e) {
      warningMessage = e instanceof Error ? e.message : '';
      disabled = false;
      toggleQueueChecker(true);
    }
  }

  async function updateFPS() {
    try {
      const response = await fetch('/api/fps');
      const data = await response.json();
      fps = data.fps;
    } catch (error) {
      console.error('updateFPS: Failed to fetch FPS:', error);
    }
  }

  async function refreshBlendingConfigs() {
    try {
      const response = await fetch('/api/blending/current');
      const data = await response.json();
      
      if (data.prompt_blending) {
        promptBlendingConfig = data.prompt_blending;
        console.log('refreshBlendingConfigs: Updated prompt blending:', promptBlendingConfig);
      }
      
      if (data.seed_blending) {
        seedBlendingConfig = data.seed_blending;
        console.log('refreshBlendingConfigs: Updated seed blending:', seedBlendingConfig);
      }
      
      if (data.normalize_prompt_weights !== undefined) {
        normalizePromptWeights = data.normalize_prompt_weights;
      }
      
      if (data.normalize_seed_weights !== undefined) {
        normalizeSeedWeights = data.normalize_seed_weights;
      }
      
      console.log('refreshBlendingConfigs: Blending configs refreshed');
    } catch (error) {
      console.error('refreshBlendingConfigs: Failed to refresh blending configs:', error);
    }
  }

  // Pipeline configuration upload
  let fileInput: HTMLInputElement;
  let uploading = false;

  async function uploadConfig() {
    if (!fileInput.files || fileInput.files.length === 0) {
      warningMessage = 'Please select a YAML file';
      return;
    }

    const file = fileInput.files[0];
    if (!file.name.endsWith('.yaml') && !file.name.endsWith('.yml')) {
      warningMessage = 'Please select a YAML file (.yaml or .yml)';
      return;
    }

    uploading = true;

    try {
      const formData = new FormData();
      formData.append('file', file);

      const response = await fetch('/api/controlnet/upload-config', {
        method: 'POST',
        body: formData,
      });

      const result = await response.json();

      if (response.ok) {
        successMessage = 'Configuration uploaded successfully! Pipeline will load when you start streaming.';
        fileInput.value = '';
        
        // Update ControlNet info
        if (result.controlnet) {
          controlnetInfo = result.controlnet;
        }
        
        // Update IPAdapter info
        if (result.ipadapter) {
          ipadapterInfo = result.ipadapter;
          ipadapterScale = result.ipadapter.scale || 1.0;
        }
        // Update model badge if present
        if (result.model_id) {
          selectedModelId = result.model_id;
        }
        
        // Update streaming parameters
        if (result.t_index_list) {
          tIndexList = [...result.t_index_list];
        }
        if (result.guidance_scale !== undefined) {
          guidanceScale = result.guidance_scale;
        }
        if (result.delta !== undefined) {
          delta = result.delta;
        }
        if (result.num_inference_steps !== undefined) {
          numInferenceSteps = result.num_inference_steps;
        }
        if (result.seed !== undefined) {
          seed = result.seed;
        }
        
        // Apply config_values (from YAML upload) into the pipelineValues store
        if (result.config_values) {
          pipelineValues.update(values => ({
            ...values,
            ...result.config_values
          }));
        }

        // Update normalization settings
        if (result.normalize_prompt_weights !== undefined) {
          normalizePromptWeights = result.normalize_prompt_weights;
        }
        if (result.normalize_seed_weights !== undefined) {
          normalizeSeedWeights = result.normalize_seed_weights;
        }
        
        // Update blending configurations
        if (result.prompt_blending) {
          promptBlendingConfig = result.prompt_blending;
          showPromptBlending = true;  // Auto-expand if config has blending data
          console.log('uploadConfig: Updated prompt blending config:', promptBlendingConfig);
        }
        if (result.seed_blending) {
          seedBlendingConfig = result.seed_blending;
          console.log('uploadConfig: Updated seed blending config:', seedBlendingConfig);
        }
        
        // Update main prompt if config prompt is available (fallback to result.prompt)
        if (result.config_prompt) {
          pipelineValues.update(values => ({
            ...values,
            prompt: result.config_prompt
          }));
        } else if (result.prompt) {
          pipelineValues.update(values => ({
            ...values,
            prompt: result.prompt
          }));
        }
        // Update negative prompt if provided
        if (result.negative_prompt !== undefined) {
          pipelineValues.update(values => ({
            ...values,
            negative_prompt: result.negative_prompt
          }));
        }
        
        // Update resolution if config resolution is available
        if (result.current_resolution) {
          pipelineValues.update(values => ({
            ...values,
            resolution: result.current_resolution
          }));
          console.log('uploadConfig: Updated resolution to:', result.current_resolution);
        }
        
        // Success toast will auto-dismiss
      } else {
        warningMessage = `Error: ${result.detail || 'Failed to load configuration'}`;
      }
    } catch (error) {
      console.error('uploadConfig: Upload failed:', error);
      warningMessage = 'Upload failed. Please try again.';
    } finally {
      uploading = false;
    }
  }

  function selectFile() {
    fileInput.click();
  }

  // Column resizing functions
  function startDrag(event: MouseEvent, target: 'left' | 'right') {
    isDragging = true;
    dragTarget = target;
    event.preventDefault();
    
    document.addEventListener('mousemove', handleDrag);
    document.addEventListener('mouseup', stopDrag);
    document.body.style.cursor = 'col-resize';
    document.body.style.userSelect = 'none';
  }

  function handleDrag(event: MouseEvent) {
    if (!isDragging || !dragTarget) return;
    
    const containerWidth = document.querySelector('.main-grid')?.clientWidth || 1200;
    const mouseX = event.clientX;
    const containerRect = document.querySelector('.main-grid')?.getBoundingClientRect();
    
    if (containerRect) {
      const relativeX = mouseX - containerRect.left;
      const percentage = (relativeX / containerWidth) * 100;
      
      if (dragTarget === 'left') {
        leftColumnWidth = Math.max(15, Math.min(40, percentage));
      } else if (dragTarget === 'right') {
        const rightPercentage = 100 - percentage;
        rightColumnWidth = Math.max(15, Math.min(40, rightPercentage));
      }
    }
  }

  function stopDrag() {
    isDragging = false;
    dragTarget = null;
    document.removeEventListener('mousemove', handleDrag);
    document.removeEventListener('mouseup', stopDrag);
    document.body.style.cursor = '';
    document.body.style.userSelect = '';
  }

  // Calculate center column width
  $: centerColumnWidth = 100 - (leftPanelCollapsed ? 0 : leftColumnWidth) - (rightPanelCollapsed ? 0 : rightColumnWidth);

  // Floating video input drag functions
  function startVideoDrag(event: MouseEvent) {
    isDraggingVideo = true;
    const target = event.currentTarget as HTMLElement;
    if (target) {
      const rect = target.getBoundingClientRect();
      videoOffsetX = event.clientX - rect.left;
      videoOffsetY = event.clientY - rect.top;
    }
    
    document.addEventListener('mousemove', handleVideoDrag);
    document.addEventListener('mouseup', stopVideoDrag);
    document.body.style.userSelect = 'none';
    event.preventDefault();
  }

  function handleVideoDrag(event: MouseEvent) {
    if (!isDraggingVideo) return;
    
    const newX = event.clientX - videoOffsetX;
    const newY = event.clientY - videoOffsetY;
    
    // Keep within viewport bounds
    const maxX = window.innerWidth - 320; // Assuming 300px width + some margin
    const maxY = window.innerHeight - 240; // Assuming 200px height + some margin
    
    floatingVideoPosition = {
      x: Math.max(0, Math.min(maxX, newX)),
      y: Math.max(0, Math.min(maxY, newY))
    };
  }

  function stopVideoDrag() {
    isDraggingVideo = false;
    document.removeEventListener('mousemove', handleVideoDrag);
    document.removeEventListener('mouseup', stopVideoDrag);
    document.body.style.userSelect = '';
  }
</script>

<svelte:head>
  <script
    src="https://cdnjs.cloudflare.com/ajax/libs/iframe-resizer/4.3.9/iframeResizer.contentWindow.min.js"
  ></script>
</svelte:head>

<main class="h-screen flex flex-col overflow-hidden">
  <Warning bind:message={warningMessage}></Warning>
  <Success bind:message={successMessage}></Success>
  
  <!-- Header Section -->
  <header class="bg-white dark:bg-gray-800 border-b border-gray-200 dark:border-gray-700 px-4 py-2 flex-shrink-0">
    <div class="flex items-center justify-between">
      <div class="flex-1">
        {#if pageContent}
          <div class="text-left">
            {@html pageContent}
          </div>
        {/if}
        {#if maxQueueSize > 0}
          <p class="text-xs text-center mt-1">
            <span id="queue_size" class="font-bold">{currentQueueSize}</span> users sharing GPU.
            <a
              href="https://huggingface.co/spaces/radames/Real-Time-Latent-Consistency-Model?duplicate=true"
              target="_blank"
              class="text-blue-500 underline hover:no-underline">Duplicate</a
            > to run on your own GPU.
          </p>
        {/if}
      </div>

      <!-- Pipeline Configuration and Main Controls -->
      <div class="flex items-center gap-2">
        <!-- Pipeline Configuration -->
        <Button on:click={selectFile} disabled={uploading} classList={'text-sm px-4 py-2 font-semibold'}>
          {uploading ? 'Uploading...' : 'Load YAML Config'}
        </Button>

        <input
          bind:this={fileInput}
          type="file"
          accept=".yaml,.yml"
          class="hidden"
          on:change={uploadConfig}
        />
        
        <!-- Main Control Button -->
        <Button on:click={toggleLcmLive} {disabled} classList={'text-sm px-4 py-2 font-semibold'}>
          {#if isLCMRunning}
            Stop Stream
          {:else}
            Start Stream
          {/if}
        </Button>
      </div>
    </div>

    <div class="flex items-center gap-2 justify-end">
      {#if selectedModelId}
      <div class="flex items-center gap-2 px-3 py-1 bg-blue-100 dark:bg-blue-900 rounded-lg ml-2">
        <span class="text-xs font-semibold text-blue-800 dark:text-blue-200">Model</span>
        <span class="text-sm font-medium text-blue-900 dark:text-blue-100 truncate max-w-[260px]" title={selectedModelId}>
          {selectedModelId}
        </span>
      </div>
      {/if}
    </div>
      
    
  </header>

  {#if pipelineParams}
    <!-- Main Content Grid with Resizable Columns -->
    <div class="flex-1 flex p-4 overflow-hidden main-grid" style="gap: 0;">
      
      <!-- Left Panel - Input and Basic Controls -->
      {#if !leftPanelCollapsed}
        <div
          class="flex flex-col gap-4 overflow-hidden pr-2"
          style="width: {leftColumnWidth}%; min-width: 250px;"
        >
          <!-- Panel Header -->
          <div class="flex items-center justify-between flex-shrink-0">
            <h2 class="text-lg font-semibold">Input & Controls</h2>
            <button
              on:click={() => leftPanelCollapsed = !leftPanelCollapsed}
              class="p-1 rounded hover:bg-gray-200 dark:hover:bg-gray-700"
              title="Collapse panel"
            >
              ←
            </button>
          </div>
          
          <!-- Fixed Video Input Section (Image Mode Only) -->
          {#if isImageMode}
            <div class="bg-white dark:bg-gray-800 rounded-lg border border-gray-200 dark:border-gray-700 p-4 flex-shrink-0">
              <h3 class="text-md font-medium mb-3">Video Input</h3>
              <VideoInput
                width={Number(pipelineParams.width.default)}
                height={Number(pipelineParams.height.default)}
                {currentResolution}
              />
            </div>
          {/if}

          <!-- Scrollable Controls Section -->
          <div class="flex-1 overflow-y-auto space-y-4">
            <!-- Resolution Picker -->
            <div class="bg-white dark:bg-gray-800 rounded-lg border border-gray-200 dark:border-gray-700">
              <button
                on:click={() => showResolutionPicker = !showResolutionPicker}
                class="w-full p-4 text-left flex items-center justify-between hover:bg-gray-50 dark:hover:bg-gray-700 rounded-t-lg"
              >
                <h3 class="text-md font-medium">Resolution</h3>
                <span class="text-sm">{showResolutionPicker ? '−' : '+'}</span>
              </button>
              {#if showResolutionPicker}
                <div class="p-4 pt-1">
                  <ResolutionPicker {currentResolution} {pipelineParams} />
                </div>
              {/if}
            </div>

            <!-- Unified Blending Control -->
            <div class="bg-white dark:bg-gray-800 rounded-lg border border-gray-200 dark:border-gray-700">
              <button 
                on:click={() => showPromptBlending = !showPromptBlending}
                class="w-full p-4 text-left flex items-center justify-between hover:bg-gray-50 dark:hover:bg-gray-700 rounded-t-lg"
              >
                <h3 class="text-md font-medium">Blending Controls</h3>
                <span class="text-sm">{showPromptBlending ? '−' : '+'}</span>
              </button>
              {#if showPromptBlending}
                <div class="p-4 pt-1">
                  <BlendingControl
                    {promptBlendingConfig}
                    {seedBlendingConfig}
                    {normalizePromptWeights}
                    {normalizeSeedWeights}
                    currentPrompt={$pipelineValues.prompt}
                  />
                </div>
              {/if}
            </div>

            <!-- Input Control Section -->
            <div class="bg-white dark:bg-gray-800 rounded-lg border border-gray-200 dark:border-gray-700">
              <button 
                on:click={() => showInputControls = !showInputControls}
                class="w-full p-4 text-left flex items-center justify-between hover:bg-gray-50 dark:hover:bg-gray-700 rounded-t-lg"
              >
                <h3 class="text-md font-medium">Input Controls</h3>
                <span class="text-sm">{showInputControls ? '−' : '+'}</span>
              </button>
              {#if showInputControls}
                <div class="p-4 pt-1">
                  <InputControl />
                </div>
              {/if}
            </div>
          </div>
        </div>

        <!-- Left Resizer -->
        <div
          class="w-1 bg-gray-300 dark:bg-gray-600 hover:bg-blue-500 cursor-col-resize flex-shrink-0 transition-colors"
          role="separator"
          aria-orientation="vertical"
          aria-label="Resize left panel"
          on:mousedown={(e) => startDrag(e, 'left')}
          title="Drag to resize"
        ></div>
      {:else}
        <!-- Collapsed Left Panel Toggle -->
        <div class="flex flex-col items-center py-4 pr-2">
          <button
            on:click={() => leftPanelCollapsed = !leftPanelCollapsed}
            class="p-2 rounded hover:bg-gray-200 dark:hover:bg-gray-700 writing-mode-vertical"
            title="Expand Input & Controls"
          >
            →
          </button>
        </div>
      {/if}

      <!-- Center Panel - Main Image Output -->
      <div
        class="flex flex-col px-2"
        style="width: {centerColumnWidth}%; min-width: 300px;"
      >
        <div class="flex-1 bg-white dark:bg-gray-800 rounded-lg border border-gray-200 dark:border-gray-700 p-4 flex flex-col">
          <div class="flex items-center justify-between mb-4">
            <h2 class="text-lg font-semibold">Generated Output</h2>
            <div class="flex items-center gap-4">
              {#if isLCMRunning}
                <div class="flex items-center gap-2 px-3 py-1 bg-green-100 dark:bg-green-900 rounded-lg">
                  <div class="w-2 h-2 bg-green-500 rounded-full animate-pulse"></div>
                  <span class="text-sm font-medium text-green-800 dark:text-green-200">
                    {fps.toFixed(1)} FPS
                  </span>
                </div>
              {/if}
              <div class="text-sm text-gray-600 dark:text-gray-400">
                Status: {isLCMRunning ? 'Streaming' : 'Stopped'}
              </div>
            </div>
          </div>
          <div class="flex-1 flex items-center justify-center">
            <div class="w-full max-w-2xl">
              <ImagePlayer {currentResolution} />
            </div>
          </div>
        </div>
      </div>

      <!-- Right Panel - Advanced Controls -->
      {#if !rightPanelCollapsed}
        <!-- Right Resizer -->
        <div
          class="w-1 bg-gray-300 dark:bg-gray-600 hover:bg-blue-500 cursor-col-resize flex-shrink-0 transition-colors"
          role="separator"
          aria-orientation="vertical"
          aria-label="Resize right panel"
          on:mousedown={(e) => startDrag(e, 'right')}
          title="Drag to resize"
        ></div>

        <div
          class="flex flex-col gap-4 overflow-y-auto pl-2"
          style="width: {rightColumnWidth}%; min-width: 250px;"
        >
          <!-- Panel Header -->
          <div class="flex items-center justify-between">
            <h2 class="text-lg font-semibold">Advanced Settings</h2>
            <button
              on:click={() => rightPanelCollapsed = !rightPanelCollapsed}
              class="p-1 rounded hover:bg-gray-200 dark:hover:bg-gray-700"
              title="Collapse panel"
            >
              →
            </button>
          </div>
          
          <ControlNetConfig
            {controlnetInfo}
            {tIndexList}
            {guidanceScale}
            {delta}
            {numInferenceSteps}
            on:controlnetUpdated={handleControlNetUpdate}
            on:tIndexListUpdated={(e) => handleTIndexListUpdate(e.detail)}
            on:controlnetConfigChanged={getSettings}
          ></ControlNetConfig>
<<<<<<< HEAD
          
          <IPAdapterConfig
            {ipadapterInfo}
=======

          <IPAdapterConfig 
            {ipadapterInfo} 
>>>>>>> 8bafafdd
            currentScale={ipadapterScale}
            currentWeightType={ipadapterWeightType}
          ></IPAdapterConfig>
        </div>
      {:else}
        <!-- Collapsed Right Panel Toggle -->
        <div class="flex flex-col items-center py-4 pl-2">
          <button
            on:click={() => rightPanelCollapsed = !rightPanelCollapsed}
            class="p-2 rounded hover:bg-gray-200 dark:hover:bg-gray-700"
            title="Expand Advanced Settings"
          >
            ←
          </button>
        </div>
      {/if}
    </div>
  {:else if apiError}
    <!-- API Error -->
    <div class="flex-1 flex flex-col items-center justify-center gap-6 py-48 text-center">
      <div>
        <h2 class="text-2xl font-bold text-red-600 mb-2">API Connection Failed</h2>
        <p class="text-gray-600 dark:text-gray-400 mb-4 max-w-md">
          {apiError}
        </p>
        <Button 
          on:click={retryConnection} 
          disabled={isRetrying} 
          classList="bg-blue-600 hover:bg-blue-700 text-white px-6 py-2"
        >
          {#if isRetrying}
            <Spinner classList="w-4 h-4 mr-2 animate-spin" />
            Retrying...
          {:else}
            Retry Connection
          {/if}
        </Button>
      </div>
    </div>
  {:else}
    <!-- Loading State -->
    <div class="flex-1 flex items-center justify-center">
      <div class="flex items-center gap-3 text-2xl">
        <Spinner classList={'animate-spin opacity-50'} />
        <p>Loading StreamDiffusion...</p>
      </div>
    </div>
  {/if}

  <!-- Floating Video Input (when left panel is collapsed and in image mode) -->
  {#if leftPanelCollapsed && isImageMode && pipelineParams}
    <div
      class="fixed z-50 bg-white dark:bg-gray-800 rounded-lg border-2 border-gray-300 dark:border-gray-600 shadow-lg"
      style="left: {floatingVideoPosition.x}px; top: {floatingVideoPosition.y}px; width: 320px;"
    >
      <!-- Drag Handle -->
      <div
        class="bg-gray-100 dark:bg-gray-700 px-3 py-2 rounded-t-lg cursor-move border-b border-gray-200 dark:border-gray-600 flex items-center justify-between"
        role="button"
        tabindex="0"
        on:mousedown={startVideoDrag}
      >
        <div class="flex items-center gap-2 text-sm font-medium">
          <span>📹</span>
          <span>Video Input</span>
        </div>
        <span class="text-xs text-gray-500 dark:text-gray-400">Drag to move</span>
      </div>
      
      <!-- Video Input Content -->
      <div class="p-3">
        <VideoInput
          width={Number(pipelineParams.width.default)}
          height={Number(pipelineParams.height.default)}
          {currentResolution}
        />
      </div>
    </div>
  {/if}
</main>

<style lang="postcss">
  @reference "tailwindcss";
  
  :global(html) {
    @apply text-black dark:bg-gray-900 dark:text-white;
  }
  
  /* Custom scrollbar styling */
  :global(.overflow-y-auto::-webkit-scrollbar) {
    width: 6px;
  }
  
  :global(.overflow-y-auto::-webkit-scrollbar-track) {
    @apply bg-gray-100 dark:bg-gray-800;
  }
  
  :global(.overflow-y-auto::-webkit-scrollbar-thumb) {
    @apply bg-gray-300 dark:bg-gray-600 rounded-full;
  }
  
  :global(.overflow-y-auto::-webkit-scrollbar-thumb:hover) {
    @apply bg-gray-400 dark:bg-gray-500;
  }

  /* Resizer styling */
  .main-grid {
    position: relative;
  }

  /* Prevent text selection during drag */
  :global(body.dragging) {
    user-select: none;
    cursor: col-resize !important;
  }

  /* Improved resizer hover effects */
  .resizer:hover {
    background-color: rgb(59 130 246) !important; /* blue-500 */
  }
</style><|MERGE_RESOLUTION|>--- conflicted
+++ resolved
@@ -253,16 +253,6 @@
       
       if (response.ok) {
         const result = await response.json();
-<<<<<<< HEAD
-        console.log('Resolution updated successfully:', result.detail);
-
-        // Show success message - no restart needed for real-time updates
-        if (result.detail) {
-          warningMessage = result.detail;
-          // Clear message after a few seconds
-          setTimeout(() => {
-            warningMessage = '';
-=======
         console.log('handleResolutionUpdate: Resolution updated successfully:', result.message);
         
         // Show success toast/message instead of warning
@@ -270,15 +260,10 @@
           successMessage = result.message;
           setTimeout(() => {
             successMessage = '';
->>>>>>> 8bafafdd
           }, 3000);
         }
       } else {
         const result = await response.json();
-<<<<<<< HEAD
-        console.error('Failed to update resolution:', result.detail);
-        warningMessage = 'Failed to update resolution: ' + result.detail;
-=======
         console.error('handleResolutionUpdate: Failed to update resolution:', result.detail);
         // If the pipeline isn't active and server still returns the old error, convert to friendly info
         if (!pipelineActive && /Pipeline is not initialized/i.test(result.detail || '')) {
@@ -287,7 +272,6 @@
         } else {
           warningMessage = 'Failed to update resolution: ' + result.detail;
         }
->>>>>>> 8bafafdd
       }
     } catch (error: unknown) {
       console.error('handleResolutionUpdate: Failed to update resolution:', error);
@@ -893,15 +877,9 @@
             on:tIndexListUpdated={(e) => handleTIndexListUpdate(e.detail)}
             on:controlnetConfigChanged={getSettings}
           ></ControlNetConfig>
-<<<<<<< HEAD
-          
-          <IPAdapterConfig
-            {ipadapterInfo}
-=======
 
           <IPAdapterConfig 
             {ipadapterInfo} 
->>>>>>> 8bafafdd
             currentScale={ipadapterScale}
             currentWeightType={ipadapterWeightType}
           ></IPAdapterConfig>
