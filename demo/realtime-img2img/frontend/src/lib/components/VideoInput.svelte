--- conflicted
+++ resolved
@@ -15,6 +15,7 @@
   
   export let width = 512;
   export let height = 512;
+  export let currentResolution: ResolutionInfo | undefined = undefined;
 
   let videoEl: HTMLVideoElement;
   let canvasEl: HTMLCanvasElement;
@@ -25,15 +26,19 @@
   const THROTTLE = 1000 / 120;
   let selectedDevice: string = '';
   let videoIsReady = false;
-  let currentResolution: ResolutionInfo;
+  let localResolution: ResolutionInfo;
 
   // Reactive resolution parsing
   $: {
-    if ($pipelineValues.resolution) {
-      currentResolution = parseResolution($pipelineValues.resolution);
+    if (currentResolution) {
+      // Use prop if provided
+      localResolution = currentResolution;
+    } else if ($pipelineValues.resolution) {
+      // Fallback to pipeline values
+      localResolution = parseResolution($pipelineValues.resolution);
     } else {
       // Fallback to props
-      currentResolution = {
+      localResolution = {
         width,
         height,
         aspectRatio: width / height,
@@ -43,16 +48,16 @@
   }
 
   // Update canvas size when resolution changes
-  $: if (canvasEl && currentResolution) {
-    canvasEl.width = currentResolution.width;
-    canvasEl.height = currentResolution.height;
+  $: if (canvasEl && localResolution) {
+    canvasEl.width = localResolution.width;
+    canvasEl.height = localResolution.height;
   }
 
   onMount(() => {
     ctx = canvasEl.getContext('2d') as CanvasRenderingContext2D;
-    if (currentResolution) {
-      canvasEl.width = currentResolution.width;
-      canvasEl.height = currentResolution.height;
+    if (localResolution) {
+      canvasEl.width = localResolution.width;
+      canvasEl.height = localResolution.height;
     } else {
       canvasEl.width = width;
       canvasEl.height = height;
@@ -78,7 +83,7 @@
       return;
     }
     
-    if (!currentResolution) return;
+    if (!localResolution) return;
     
     const videoWidth = videoEl.videoWidth;
     const videoHeight = videoEl.videoHeight;
@@ -87,12 +92,12 @@
     const cropRegion = calculateCropRegion(
       videoWidth,
       videoHeight,
-      currentResolution.width,
-      currentResolution.height
+      localResolution.width,
+      localResolution.height
     );
     
     // Clear canvas and draw the cropped/scaled video
-    ctx.clearRect(0, 0, currentResolution.width, currentResolution.height);
+    ctx.clearRect(0, 0, localResolution.width, localResolution.height);
     ctx.drawImage(
       videoEl,
       cropRegion.x,
@@ -101,8 +106,8 @@
       cropRegion.height,
       0,
       0,
-      currentResolution.width,
-      currentResolution.height
+      localResolution.width,
+      localResolution.height
     );
     
     const blob = await new Promise<Blob>((resolve) => {
@@ -123,27 +128,18 @@
   }
 </script>
 
-<<<<<<< HEAD
-<div class="relative mx-auto w-full max-w-2xl overflow-hidden rounded-lg border border-slate-300">
-  <div 
-    class="relative z-10 w-full object-cover"
-    style="aspect-ratio: {currentResolution?.aspectRatio || 1}"
-  >
-=======
-<div class="relative w-full aspect-square max-w-xs mx-auto overflow-hidden rounded-lg border border-slate-300 bg-gray-100 dark:bg-gray-800">
+<div 
+  class="relative w-full max-w-xs mx-auto overflow-hidden rounded-lg border border-slate-300 bg-gray-100 dark:bg-gray-800"
+  style="aspect-ratio: {localResolution?.aspectRatio || 1}"
+>
   <div class="relative z-10 w-full h-full">
->>>>>>> a2b71ba5
     {#if $mediaDevices.length > 0}
       <div class="absolute bottom-1 right-1 z-10">
         <MediaListSwitcher />
       </div>
     {/if}
     <video
-<<<<<<< HEAD
-      class="pointer-events-none w-full h-full object-cover"
-=======
       class="pointer-events-none w-full h-full object-cover rounded-lg"
->>>>>>> a2b71ba5
       bind:this={videoEl}
       on:loadeddata={() => {
         videoIsReady = true;
@@ -153,28 +149,17 @@
       muted
       loop
     ></video>
-<<<<<<< HEAD
-    <canvas 
-      bind:this={canvasEl} 
-      class="absolute left-0 top-0 w-full h-full object-cover"
-      style="aspect-ratio: {currentResolution?.aspectRatio || 1}"
-    ></canvas>
+    <canvas bind:this={canvasEl} class="absolute left-0 top-0 w-full h-full object-cover rounded-lg opacity-0"></canvas>
     
     <!-- Resolution indicator -->
-    {#if currentResolution}
+    {#if localResolution}
       <div class="absolute top-2 left-2 bg-black bg-opacity-60 text-white text-xs px-2 py-1 rounded">
-        {currentResolution.width}×{currentResolution.height} ({currentResolution.aspectRatioString})
+        {localResolution.width}×{localResolution.height} ({localResolution.aspectRatioString})
       </div>
     {/if}
   </div>
-  <div class="absolute left-0 top-0 flex w-full h-full items-center justify-center" style="aspect-ratio: {currentResolution?.aspectRatio || 1}">
-    <svg xmlns="http://www.w3.org/2000/svg" viewBox="0 0 448 448" class="w-40 p-5 opacity-20">
-=======
-    <canvas bind:this={canvasEl} class="absolute left-0 top-0 w-full h-full object-cover rounded-lg opacity-0"></canvas>
-  </div>
   <div class="absolute left-0 top-0 flex w-full h-full items-center justify-center">
     <svg xmlns="http://www.w3.org/2000/svg" viewBox="0 0 448 448" class="w-16 h-16 opacity-20 text-gray-400">
->>>>>>> a2b71ba5
       <path
         fill="currentColor"
         d="M224 256a128 128 0 1 0 0-256 128 128 0 1 0 0 256zm-45.7 48A178.3 178.3 0 0 0 0 482.3 29.7 29.7 0 0 0 29.7 512h388.6a29.7 29.7 0 0 0 29.7-29.7c0-98.5-79.8-178.3-178.3-178.3h-91.4z"
