"""ControlNet TensorRT Engine with PyTorch fallback"""

import torch
import tensorrt as trt
import traceback
import logging
from typing import List, Optional, Tuple, Dict, Any
from polygraphy import cuda

from .utilities import Engine

# Set up logger for this module
logger = logging.getLogger(__name__)


class ControlNetModelEngine:
    """TensorRT-accelerated ControlNet inference engine"""
    
    def __init__(self, engine_path: str, stream: cuda.Stream, use_cuda_graph: bool = False):
        """Initialize ControlNet TensorRT engine"""
        self.engine = Engine(engine_path)
        self.stream = stream
        self.use_cuda_graph = use_cuda_graph
        
        self.engine.load()
        self.engine.activate()
        
        self._input_names = None
        self._output_names = None
    
    def _resolve_output_shapes(self, batch_size: int, latent_height: int, latent_width: int) -> Dict[str, Tuple[int, ...]]:
        """Resolve dynamic output shapes from TensorRT engine with proper spatial dimensions"""
        output_shapes = {}
        
        # Define output channel dimensions for each block
        # SD 1.5 ControlNet output channels
        down_block_channels = [320, 320, 320, 320, 640, 640, 640, 1280, 1280, 1280, 1280, 1280]
        mid_block_channels = 1280
        
        # Each block has different downsampling factors from the latent
        downsampling_factors = [1, 1, 1, 2, 2, 2, 4, 4, 4, 8, 8, 8]
        
        # Generate output shapes for down blocks
        for i, (channels, factor) in enumerate(zip(down_block_channels, downsampling_factors)):
            output_name = f"down_block_{i:02d}"
            
            # Calculate spatial dimensions for this block
            h = max(1, latent_height // factor)
            w = max(1, latent_width // factor)
            
            output_shapes[output_name] = (batch_size, channels, h, w)
        
        # Generate output shape for mid block
        mid_h = max(1, latent_height // 8)
        mid_w = max(1, latent_width // 8)
        output_shapes["mid_block"] = (batch_size, mid_block_channels, mid_h, mid_w)
        
        return output_shapes

    def __call__(self, 
                 sample: torch.Tensor,
                 timestep: torch.Tensor, 
                 encoder_hidden_states: torch.Tensor,
                 controlnet_cond: torch.Tensor,
                 conditioning_scale: float = 1.0,
                 text_embeds: Optional[torch.Tensor] = None,
                 time_ids: Optional[torch.Tensor] = None,
                 **kwargs) -> Tuple[List[torch.Tensor], torch.Tensor]:
        """Forward pass through TensorRT ControlNet engine"""
        if timestep.dtype != torch.float32:
            timestep = timestep.float()
        
        input_dict = {
            "sample": sample,
            "timestep": timestep,
            "encoder_hidden_states": encoder_hidden_states,
            "controlnet_cond": controlnet_cond,
            "conditioning_scale": torch.tensor(conditioning_scale, dtype=torch.float32, device=sample.device)
        }
        
        if text_embeds is not None:
            input_dict["text_embeds"] = text_embeds
        if time_ids is not None:
            input_dict["time_ids"] = time_ids
        
        shape_dict = {name: tensor.shape for name, tensor in input_dict.items()}
        
        batch_size = sample.shape[0]
        latent_height = sample.shape[2]
        latent_width = sample.shape[3]
        output_shapes = self._resolve_output_shapes(batch_size, latent_height, latent_width)
        shape_dict.update(output_shapes)
<<<<<<< HEAD

=======
        
        logger.debug(f"ControlNetEngine: Input shapes - sample: {sample.shape}, controlnet_cond: {controlnet_cond.shape}")
        
>>>>>>> e7d42e5d
        self.engine.allocate_buffers(shape_dict=shape_dict, device=sample.device)
        
        outputs = self.engine.infer(
            input_dict,
            self.stream,
            use_cuda_graph=self.use_cuda_graph,
        )
        
        if hasattr(self.stream, 'synchronize'):
            self.stream.synchronize()
        else:
            torch.cuda.current_stream().synchronize()
        
        down_blocks, mid_block = self._extract_controlnet_outputs(outputs)
        
<<<<<<< HEAD
=======
        # Log output dimensions
        logger.debug(f"ControlNetEngine: Output dimensions:")
        for i, block in enumerate(down_blocks):
            if block is not None:
                logger.debug(f"  down_block_{i:02d}: {block.shape}")
        if mid_block is not None:
            logger.debug(f"  mid_block: {mid_block.shape}")
        
>>>>>>> e7d42e5d
        return down_blocks, mid_block
    
    def _extract_controlnet_outputs(self, outputs: Dict[str, torch.Tensor]) -> Tuple[List[torch.Tensor], torch.Tensor]:
        """Extract and organize ControlNet outputs from engine results"""
        down_blocks = []
        for i in range(12):
            output_name = f"down_block_{i:02d}"
            if output_name in outputs:
                tensor = outputs[output_name]
                down_blocks.append(tensor)
        
        mid_block = None
        if "mid_block" in outputs:
            mid_block = outputs["mid_block"]
        
        return down_blocks, mid_block
    



class HybridControlNet:
    """Wrapper that handles TensorRT/PyTorch fallback for ControlNet"""
    
    def __init__(self, 
                 model_id: str,
                 engine_path: Optional[str] = None,
                 pytorch_model: Optional[Any] = None,
                 stream: Optional[cuda.Stream] = None,
                 enable_pytorch_fallback: bool = False):
        """Initialize hybrid ControlNet wrapper"""
        self.model_id = model_id
        self.engine_path = engine_path
        self.pytorch_model = pytorch_model
        self.stream = stream
        self.enable_pytorch_fallback = enable_pytorch_fallback
        
        self.trt_engine: Optional[ControlNetModelEngine] = None
        self.use_tensorrt = False
        self.fallback_reason = None
        
        if engine_path:
            self._try_load_tensorrt_engine()
    
    def _try_load_tensorrt_engine(self) -> bool:
        """Attempt to load TensorRT engine"""
        try:
            if self.engine_path and self.stream:
                logger.info(f"Loading TensorRT ControlNet engine: {self.engine_path}")
                self.trt_engine = ControlNetModelEngine(self.engine_path, self.stream)
                self.use_tensorrt = True
                logger.info(f"Successfully loaded TensorRT ControlNet engine for {self.model_id}")
                return True
        except Exception as e:
            self.fallback_reason = f"TensorRT engine load failed: {e}"
            logger.warning(f"Failed to load TensorRT ControlNet engine for {self.model_id}: {e}")
            logger.debug(f"TensorRT ControlNet engine load failure details:", exc_info=True)
        
        return False
    
    def __call__(self, *args, **kwargs) -> Tuple[List[torch.Tensor], torch.Tensor]:
        """Forward pass with automatic TensorRT/PyTorch fallback"""
        if self.use_tensorrt and self.trt_engine:
            try:
                return self.trt_engine(*args, **kwargs)
            except Exception as e:
                self.use_tensorrt = False
                self.fallback_reason = f"Runtime error: {e}"
                logger.warning(f"TensorRT ControlNet runtime error for {self.model_id}, falling back to PyTorch: {e}")
                logger.debug(f"TensorRT ControlNet runtime error details:", exc_info=True)
        
        if not self.enable_pytorch_fallback:
            raise RuntimeError(f"TensorRT acceleration failed for ControlNet {self.model_id} and PyTorch fallback is disabled. Error: {self.fallback_reason}")
        
        if self.pytorch_model is None:
            logger.error(f"No PyTorch fallback available for ControlNet {self.model_id}")
            raise RuntimeError(f"No PyTorch fallback available for ControlNet {self.model_id}")
        
        logger.debug(f"Using PyTorch ControlNet for {self.model_id}")
        return self._call_pytorch_model(*args, **kwargs)
    
    def _call_pytorch_model(self, *args, **kwargs) -> Tuple[List[torch.Tensor], torch.Tensor]:
        """Call PyTorch ControlNet model with proper output formatting"""
        logger.debug(f"Executing PyTorch ControlNet model for {self.model_id}")
        result = self.pytorch_model(*args, **kwargs)
        
        if isinstance(result, tuple) and len(result) == 2:
            logger.debug(f"PyTorch ControlNet returned standard tuple format")
            return result
        elif hasattr(result, 'down_block_res_samples') and hasattr(result, 'mid_block_res_sample'):
            logger.debug(f"PyTorch ControlNet returned attribute-based format")
            return result.down_block_res_samples, result.mid_block_res_sample
        else:
            if isinstance(result, (list, tuple)) and len(result) >= 13:
                logger.debug(f"PyTorch ControlNet returned list format with {len(result)} elements")
                return list(result[:12]), result[12]
            else:
                logger.error(f"Unexpected PyTorch ControlNet output format for {self.model_id}: {type(result)}")
                raise ValueError(f"Unexpected PyTorch ControlNet output format: {type(result)}")
    
    @property
    def is_using_tensorrt(self) -> bool:
        """Check if currently using TensorRT engine"""
        return self.trt_engine is not None
    
    @property
    def status(self) -> Dict[str, Any]:
        """Get current status information"""
        return {
            "model_id": self.model_id,
            "using_tensorrt": self.is_using_tensorrt,
            "engine_path": self.engine_path,
            "fallback_reason": self.fallback_reason,
            "has_pytorch_fallback": self.pytorch_model is not None,
            "enable_pytorch_fallback": self.enable_pytorch_fallback
        } <|MERGE_RESOLUTION|>--- conflicted
+++ resolved
@@ -90,13 +90,9 @@
         latent_width = sample.shape[3]
         output_shapes = self._resolve_output_shapes(batch_size, latent_height, latent_width)
         shape_dict.update(output_shapes)
-<<<<<<< HEAD
-
-=======
         
         logger.debug(f"ControlNetEngine: Input shapes - sample: {sample.shape}, controlnet_cond: {controlnet_cond.shape}")
         
->>>>>>> e7d42e5d
         self.engine.allocate_buffers(shape_dict=shape_dict, device=sample.device)
         
         outputs = self.engine.infer(
@@ -112,8 +108,6 @@
         
         down_blocks, mid_block = self._extract_controlnet_outputs(outputs)
         
-<<<<<<< HEAD
-=======
         # Log output dimensions
         logger.debug(f"ControlNetEngine: Output dimensions:")
         for i, block in enumerate(down_blocks):
@@ -122,7 +116,6 @@
         if mid_block is not None:
             logger.debug(f"  mid_block: {mid_block.shape}")
         
->>>>>>> e7d42e5d
         return down_blocks, mid_block
     
     def _extract_controlnet_outputs(self, outputs: Dict[str, torch.Tensor]) -> Tuple[List[torch.Tensor], torch.Tensor]:
