from typing import *

import torch

from diffusers.models.unets.unet_2d_condition import UNet2DConditionOutput
from diffusers.models.autoencoders.autoencoder_tiny import AutoencoderTinyOutput
from diffusers.models.autoencoders.autoencoder_kl import DecoderOutput
from polygraphy import cuda

from .utilities import Engine


class UNet2DConditionModelEngine:
    def __init__(self, filepath: str, stream: cuda.Stream, use_cuda_graph: bool = False):
        self.engine = Engine(filepath)
        self.stream = stream
        self.use_cuda_graph = use_cuda_graph
        self.use_control = False  # Will be set to True by wrapper if engine has ControlNet support
        self._cached_dummy_controlnet_inputs = None

        self.engine.load()
        self.engine.activate()

    def __call__(
        self,
        latent_model_input: torch.Tensor,
        timestep: torch.Tensor,
        encoder_hidden_states: torch.Tensor,
        down_block_additional_residuals: Optional[List[torch.Tensor]] = None,
        mid_block_additional_residual: Optional[torch.Tensor] = None,
        controlnet_conditioning: Optional[Dict[str, List[torch.Tensor]]] = None,
        **kwargs,
    ) -> Any:
        if timestep.dtype != torch.float32:
            timestep = timestep.float()

        print(f"UNetEngine: Main input shapes - latent: {latent_model_input.shape}, timestep: {timestep.shape}, encoder: {encoder_hidden_states.shape}")

        # Prepare base shape and input dictionaries
        shape_dict = {
            "sample": latent_model_input.shape,
            "timestep": timestep.shape,
            "encoder_hidden_states": encoder_hidden_states.shape,
            "latent": latent_model_input.shape,
        }
        
        input_dict = {
            "sample": latent_model_input,
            "timestep": timestep,
            "encoder_hidden_states": encoder_hidden_states,
        }

        # Handle ControlNet inputs if provided
        if controlnet_conditioning is not None:
            # Option 1: Direct ControlNet conditioning dict (organized by type)
            self._add_controlnet_conditioning_dict(controlnet_conditioning, shape_dict, input_dict)
        elif down_block_additional_residuals is not None or mid_block_additional_residual is not None:
            # Option 2: Diffusers-style ControlNet residuals
            self._add_controlnet_residuals(
                down_block_additional_residuals, 
                mid_block_additional_residual, 
                shape_dict, 
                input_dict
            )
        else:
            # Check if this engine was compiled with ControlNet support but no conditioning is provided
            # In that case, we need to provide dummy zero tensors for the expected ControlNet inputs
            if self.use_control:
<<<<<<< HEAD
                print("UNetEngine: No ControlNet inputs provided, using dummy inputs")
                
=======
>>>>>>> 0b24668f
                # Check if we need to regenerate dummy inputs due to dimension change
                current_latent_height = latent_model_input.shape[2]
                current_latent_width = latent_model_input.shape[3]
                
                # Check if cached dummy inputs exist and have correct dimensions
                if (self._cached_dummy_controlnet_inputs is None or 
                    not hasattr(self, '_cached_latent_dims') or
                    self._cached_latent_dims != (current_latent_height, current_latent_width)):
                    
<<<<<<< HEAD
                    print(f"UNetEngine: Regenerating dummy inputs for latent dimensions {current_latent_height}x{current_latent_width}")
=======
>>>>>>> 0b24668f
                    self._cached_dummy_controlnet_inputs = self._generate_dummy_controlnet_specs(latent_model_input)
                    self._cached_latent_dims = (current_latent_height, current_latent_width)
                
                # Use cached dummy inputs
                self._add_cached_dummy_inputs(self._cached_dummy_controlnet_inputs, latent_model_input, shape_dict, input_dict)

        print(f"UNetEngine: Final shape_dict keys: {list(shape_dict.keys())}")
        for key, shape in shape_dict.items():
            if key.startswith('input_control'):
                print(f"UNetEngine: Control input {key}: {shape}")

        # Allocate buffers and run inference
        self.engine.allocate_buffers(shape_dict=shape_dict, device=latent_model_input.device)

        noise_pred = self.engine.infer(
            input_dict,
            self.stream,
            use_cuda_graph=self.use_cuda_graph,
        )["latent"]
        
        return UNet2DConditionOutput(sample=noise_pred)

    def _add_controlnet_conditioning_dict(self, 
                                        controlnet_conditioning: Dict[str, List[torch.Tensor]], 
                                        shape_dict: Dict, 
                                        input_dict: Dict):
        """
        Add ControlNet conditioning from organized dictionary
        
        Args:
            controlnet_conditioning: Dict with 'input', 'output', 'middle' keys
            shape_dict: Shape dictionary to update
            input_dict: Input dictionary to update
        """
        # Add input controls (down blocks)
        if 'input' in controlnet_conditioning:
            for i, tensor in enumerate(controlnet_conditioning['input']):
                input_name = f"input_control_{i:02d}"  # Use zero-padded names
                shape_dict[input_name] = tensor.shape
                input_dict[input_name] = tensor
        
        # Add output controls (up blocks) 
        if 'output' in controlnet_conditioning:
            for i, tensor in enumerate(controlnet_conditioning['output']):
                input_name = f"output_control_{i:02d}"  # Use zero-padded names
                shape_dict[input_name] = tensor.shape
                input_dict[input_name] = tensor
        
        # Add middle controls
        if 'middle' in controlnet_conditioning:
            for i, tensor in enumerate(controlnet_conditioning['middle']):
                input_name = f"input_control_middle"  # Use consistent middle naming
                shape_dict[input_name] = tensor.shape
                input_dict[input_name] = tensor

    def _add_controlnet_residuals(self, 
                                down_block_additional_residuals: Optional[List[torch.Tensor]], 
                                mid_block_additional_residual: Optional[torch.Tensor],
                                shape_dict: Dict, 
                                input_dict: Dict):
        """
        Add ControlNet residuals in diffusers format
        
        Args:
            down_block_additional_residuals: List of down block residuals
            mid_block_additional_residual: Middle block residual
            shape_dict: Shape dictionary to update
            input_dict: Input dictionary to update
        """
<<<<<<< HEAD
        print(f"UNetEngine: Adding ControlNet residuals - down_blocks: {len(down_block_additional_residuals) if down_block_additional_residuals else 0}, mid_block: {mid_block_additional_residual is not None}")
=======
>>>>>>> 0b24668f
        
        # Add down block residuals as input controls
        if down_block_additional_residuals is not None:
            # Map directly to engine input names (no reversal needed for our approach)
            for i, tensor in enumerate(down_block_additional_residuals):
                input_name = f"input_control_{i:02d}"  # Use zero-padded names to match engine
                shape_dict[input_name] = tensor.shape
                input_dict[input_name] = tensor
                print(f"UNetEngine: Added control input {input_name}: {tensor.shape}")
        
        # Add middle block residual
        if mid_block_additional_residual is not None:
            input_name = "input_control_middle"  # Match engine middle control name
            shape_dict[input_name] = mid_block_additional_residual.shape
            input_dict[input_name] = mid_block_additional_residual
            print(f"UNetEngine: Added middle control input {input_name}: {mid_block_additional_residual.shape}")

    def _add_cached_dummy_inputs(self, 
                               dummy_inputs: Dict, 
                               latent_model_input: torch.Tensor,
                               shape_dict: Dict, 
                               input_dict: Dict):
        """
        Add cached dummy inputs to the shape dictionary and input dictionary
        
        Args:
            dummy_inputs: Dictionary containing dummy input specifications
            latent_model_input: The main latent input tensor (used for device/dtype reference)
            shape_dict: Shape dictionary to update
            input_dict: Input dictionary to update
        """
        for input_name, shape_spec in dummy_inputs.items():
            channels = shape_spec["channels"]
            height = shape_spec["height"] 
            width = shape_spec["width"]
            
            # Create zero tensor with appropriate shape
            zero_tensor = torch.zeros(
                latent_model_input.shape[0], channels, height, width,
                dtype=latent_model_input.dtype, device=latent_model_input.device
            )
            
            shape_dict[input_name] = zero_tensor.shape
            input_dict[input_name] = zero_tensor

    def _generate_dummy_controlnet_specs(self, latent_model_input: torch.Tensor) -> Dict:
        """
        Generate dummy ControlNet input specifications once and cache them.
        
        Args:
            latent_model_input: The main latent input tensor (used for dimensions)
            
        Returns:
            Dictionary containing dummy input specifications
        """
        # Get latent dimensions
        latent_height = latent_model_input.shape[2]
        latent_width = latent_model_input.shape[3]
        
        # Calculate image dimensions (assuming 8x upsampling from latent)
        image_height = latent_height * 8
        image_width = latent_width * 8
        
        # Get stored architecture info from engine (set during building)
        unet_arch = getattr(self, 'unet_arch', {})
        
        if not unet_arch:
            raise RuntimeError("No ControlNet architecture info available on engine. Cannot generate dummy inputs.")
        
        # Use the same logic as UNet.get_control() to generate control input specs
        from .models import UNet
        
        # Create a temporary UNet model instance just to use its get_control method
        temp_unet = UNet(
            use_control=True,
            unet_arch=unet_arch,
            image_height=image_height,
            image_width=image_width,
            min_batch_size=1  # Minimal params needed for get_control
        )
        
        return temp_unet.get_control(image_height, image_width)

    def to(self, *args, **kwargs):
        pass

    def forward(self, *args, **kwargs):
        pass


class AutoencoderKLEngine:
    def __init__(
        self,
        encoder_path: str,
        decoder_path: str,
        stream: cuda.Stream,
        scaling_factor: int,
        use_cuda_graph: bool = False,
    ):
        self.encoder = Engine(encoder_path)
        self.decoder = Engine(decoder_path)
        self.stream = stream
        self.vae_scale_factor = scaling_factor
        self.use_cuda_graph = use_cuda_graph

        self.encoder.load()
        self.decoder.load()
        self.encoder.activate()
        self.decoder.activate()

    def encode(self, images: torch.Tensor, **kwargs):
        self.encoder.allocate_buffers(
            shape_dict={
                "images": images.shape,
                "latent": (
                    images.shape[0],
                    4,
                    images.shape[2] // self.vae_scale_factor,
                    images.shape[3] // self.vae_scale_factor,
                ),
            },
            device=images.device,
        )
        latents = self.encoder.infer(
            {"images": images},
            self.stream,
            use_cuda_graph=self.use_cuda_graph,
        )["latent"]
        return AutoencoderTinyOutput(latents=latents)

    def decode(self, latent: torch.Tensor, **kwargs):
        self.decoder.allocate_buffers(
            shape_dict={
                "latent": latent.shape,
                "images": (
                    latent.shape[0],
                    3,
                    latent.shape[2] * self.vae_scale_factor,
                    latent.shape[3] * self.vae_scale_factor,
                ),
            },
            device=latent.device,
        )
        images = self.decoder.infer(
            {"latent": latent},
            self.stream,
            use_cuda_graph=self.use_cuda_graph,
        )["images"]
        return DecoderOutput(sample=images)

    def to(self, *args, **kwargs):
        pass

    def forward(self, *args, **kwargs):
        pass<|MERGE_RESOLUTION|>--- conflicted
+++ resolved
@@ -66,11 +66,6 @@
             # Check if this engine was compiled with ControlNet support but no conditioning is provided
             # In that case, we need to provide dummy zero tensors for the expected ControlNet inputs
             if self.use_control:
-<<<<<<< HEAD
-                print("UNetEngine: No ControlNet inputs provided, using dummy inputs")
-                
-=======
->>>>>>> 0b24668f
                 # Check if we need to regenerate dummy inputs due to dimension change
                 current_latent_height = latent_model_input.shape[2]
                 current_latent_width = latent_model_input.shape[3]
@@ -80,10 +75,6 @@
                     not hasattr(self, '_cached_latent_dims') or
                     self._cached_latent_dims != (current_latent_height, current_latent_width)):
                     
-<<<<<<< HEAD
-                    print(f"UNetEngine: Regenerating dummy inputs for latent dimensions {current_latent_height}x{current_latent_width}")
-=======
->>>>>>> 0b24668f
                     self._cached_dummy_controlnet_inputs = self._generate_dummy_controlnet_specs(latent_model_input)
                     self._cached_latent_dims = (current_latent_height, current_latent_width)
                 
@@ -153,10 +144,7 @@
             shape_dict: Shape dictionary to update
             input_dict: Input dictionary to update
         """
-<<<<<<< HEAD
-        print(f"UNetEngine: Adding ControlNet residuals - down_blocks: {len(down_block_additional_residuals) if down_block_additional_residuals else 0}, mid_block: {mid_block_additional_residual is not None}")
-=======
->>>>>>> 0b24668f
+
         
         # Add down block residuals as input controls
         if down_block_additional_residuals is not None:
