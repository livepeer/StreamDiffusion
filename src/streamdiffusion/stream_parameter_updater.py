from typing import List, Optional, Dict, Tuple, Literal
import torch
import torch.nn.functional as F


class StreamParameterUpdater:
    def __init__(self, stream_diffusion, normalize_weights: bool = True):
        self.stream = stream_diffusion
        self.normalize_weights = normalize_weights
        # Prompt blending caches
        self._prompt_cache: Dict[int, Dict] = {}
        self._current_prompt_list: List[Tuple[str, float]] = []
        self._current_negative_prompt: str = ""
        self._cache_hits = 0
        self._cache_misses = 0
        
        # Seed blending caches  
        self._seed_cache: Dict[int, Dict] = {}
        self._current_seed_list: List[Tuple[int, float]] = []
        self._seed_cache_hits = 0
        self._seed_cache_misses = 0
    
    def get_cache_info(self) -> Dict:
        """Get cache statistics for monitoring performance."""
        total_requests = self._cache_hits + self._cache_misses
        hit_rate = self._cache_hits / total_requests if total_requests > 0 else 0
        
        total_seed_requests = self._seed_cache_hits + self._seed_cache_misses
        seed_hit_rate = self._seed_cache_hits / total_seed_requests if total_seed_requests > 0 else 0
        
        return {
            "cached_prompts": len(self._prompt_cache),
            "cache_hits": self._cache_hits,
            "cache_misses": self._cache_misses,
            "hit_rate": f"{hit_rate:.2%}",
            "current_prompts": len(self._current_prompt_list),
            "cached_seeds": len(self._seed_cache),
            "seed_cache_hits": self._seed_cache_hits,
            "seed_cache_misses": self._seed_cache_misses,
            "seed_hit_rate": f"{seed_hit_rate:.2%}",
            "current_seeds": len(self._current_seed_list)
        }
    
    def clear_caches(self) -> None:
        """Clear all caches to free memory."""
        self._prompt_cache.clear()
        self._current_prompt_list.clear()
        self._current_negative_prompt = ""
        self._cache_hits = 0
        self._cache_misses = 0
        
        self._seed_cache.clear()
        self._current_seed_list.clear()
        self._seed_cache_hits = 0
        self._seed_cache_misses = 0

    def set_normalize_weights(self, normalize: bool) -> None:
        """Set whether to normalize weights in blending operations."""
        self.normalize_weights = normalize
        print(f"set_normalize_weights: Weight normalization set to {normalize}")
        
    def get_normalize_weights(self) -> bool:
        """Get the current weight normalization setting."""
        return self.normalize_weights

    @torch.no_grad()
    def update_stream_params(
        self,
        num_inference_steps: Optional[int] = None,
        guidance_scale: Optional[float] = None,
        delta: Optional[float] = None,
        t_index_list: Optional[List[int]] = None,
        seed: Optional[int] = None,
<<<<<<< HEAD
        width: Optional[int] = None,
        height: Optional[int] = None,
=======
        prompt_list: Optional[List[Tuple[str, float]]] = None,
        negative_prompt: Optional[str] = None,
        interpolation_method: Literal["linear", "slerp"] = "slerp",
        seed_list: Optional[List[Tuple[int, float]]] = None,
        seed_interpolation_method: Literal["linear", "slerp"] = "linear",
>>>>>>> a2b71ba5
    ) -> None:
        # TODO: Review if we can update width/height here.

        """Update streaming parameters efficiently in a single call."""
        
        # Handle width/height updates for dynamic resolution
        '''
        if width is not None or height is not None:
            self._update_resolution(width, height)
        '''
        if num_inference_steps is not None:
            self.stream.scheduler.set_timesteps(num_inference_steps, self.stream.device)
            self.stream.timesteps = self.stream.scheduler.timesteps.to(self.stream.device)
        
        if num_inference_steps is not None and t_index_list is None:
            max_step = num_inference_steps - 1
            t_index_list = [min(t, max_step) for t in self.stream.t_list]
        
        if guidance_scale is not None:
            if self.stream.cfg_type == "none" and guidance_scale > 1.0:
                print("update_stream_params: Warning: guidance_scale > 1.0 with cfg_type='none' will have no effect")
            self.stream.guidance_scale = guidance_scale
            
        if delta is not None:
            self.stream.delta = delta
            
        if seed is not None:
            self._update_seed(seed)
        
        # Handle prompt blending if prompt_list is provided
        if prompt_list is not None:
            self._update_blended_prompts(
                prompt_list=prompt_list,
                negative_prompt=negative_prompt or self._current_negative_prompt,
                interpolation_method=interpolation_method
            )
        
        # Handle seed blending if seed_list is provided
        if seed_list is not None:
            self._update_blended_seeds(
                seed_list=seed_list,
                interpolation_method=seed_interpolation_method
            )
        
        if t_index_list is not None:
            self._recalculate_timestep_dependent_params(t_index_list)

    @torch.no_grad()
    def update_prompt_weights(
        self, 
        prompt_weights: List[float],
        interpolation_method: Literal["linear", "slerp"] = "slerp"
    ) -> None:
        """Update weights for current prompt list without re-encoding prompts."""
        if not self._current_prompt_list:
            print("update_prompt_weights: Warning: No current prompt list to update weights for")
            return
            
        if len(prompt_weights) != len(self._current_prompt_list):
            print(f"update_prompt_weights: Warning: Weight count {len(prompt_weights)} doesn't match prompt count {len(self._current_prompt_list)}")
            return
        
        # Update the current prompt list with new weights
        updated_prompt_list = []
        for i, (prompt_text, _) in enumerate(self._current_prompt_list):
            updated_prompt_list.append((prompt_text, prompt_weights[i]))
        
        self._current_prompt_list = updated_prompt_list
        
        # Recompute blended embeddings with new weights
        self._apply_prompt_blending(interpolation_method)

    @torch.no_grad()
    def update_seed_weights(
        self, 
        seed_weights: List[float],
        interpolation_method: Literal["linear", "slerp"] = "linear"
    ) -> None:
        """Update weights for current seed list without regenerating noise."""
        if not self._current_seed_list:
            print("update_seed_weights: Warning: No current seed list to update weights for")
            return
            
        if len(seed_weights) != len(self._current_seed_list):
            print(f"update_seed_weights: Warning: Weight count {len(seed_weights)} doesn't match seed count {len(self._current_seed_list)}")
            return
        
        # Update the current seed list with new weights
        updated_seed_list = []
        for i, (seed_value, _) in enumerate(self._current_seed_list):
            updated_seed_list.append((seed_value, seed_weights[i]))
        
        self._current_seed_list = updated_seed_list
        
        # Recompute blended noise with new weights
        self._apply_seed_blending(interpolation_method)

    @torch.no_grad()
    def _update_blended_prompts(
        self,
        prompt_list: List[Tuple[str, float]],
        negative_prompt: str = "",
        interpolation_method: Literal["linear", "slerp"] = "slerp"
    ) -> None:
        """Update prompt embeddings using multiple weighted prompts."""
        # Store current state
        self._current_prompt_list = prompt_list.copy()
        self._current_negative_prompt = negative_prompt
        
        # Encode any new prompts and cache them
        self._cache_prompt_embeddings(prompt_list, negative_prompt)
        
        # Apply blending
        self._apply_prompt_blending(interpolation_method)

    def _cache_prompt_embeddings(
        self, 
        prompt_list: List[Tuple[str, float]], 
        negative_prompt: str
    ) -> None:
        """Cache prompt embeddings for efficient reuse."""
        for idx, (prompt_text, weight) in enumerate(prompt_list):
            if idx not in self._prompt_cache or self._prompt_cache[idx]['text'] != prompt_text:
                # Cache miss - encode the prompt
                self._cache_misses += 1
                encoder_output = self.stream.pipe.encode_prompt(
                    prompt=prompt_text,
                    device=self.stream.device,
                    num_images_per_prompt=1,
                    do_classifier_free_guidance=False,
                    negative_prompt=negative_prompt,
                )
                self._prompt_cache[idx] = {
                    'embed': encoder_output[0],
                    'text': prompt_text
                }
            else:
                # Cache hit
                self._cache_hits += 1

    def _apply_prompt_blending(self, interpolation_method: Literal["linear", "slerp"]) -> None:
        """Apply weighted blending of cached prompt embeddings."""
        if not self._current_prompt_list:
            return
            
        embeddings = []
        weights = []
        
        for idx, (prompt_text, weight) in enumerate(self._current_prompt_list):
            if idx in self._prompt_cache:
                embeddings.append(self._prompt_cache[idx]['embed'])
                weights.append(weight)
        
        if not embeddings:
            print("_apply_prompt_blending: Warning: No cached embeddings found")
            return
        
        # Normalize weights
        weights = torch.tensor(weights, device=self.stream.device, dtype=self.stream.dtype)
        if self.normalize_weights:
            weights = weights / weights.sum()
        
        # Apply interpolation
        if interpolation_method == "slerp" and len(embeddings) == 2:
            # Spherical linear interpolation for 2 prompts
            embed1, embed2 = embeddings[0], embeddings[1]
            t = weights[1].item()  # Use second weight as interpolation factor
            combined_embeds = self._slerp(embed1, embed2, t)
        else:
            # Linear interpolation (weighted average)
            combined_embeds = torch.zeros_like(embeddings[0])
            for embed, weight in zip(embeddings, weights):
                combined_embeds += weight * embed
        
        # Handle CFG properly - need to set both conditional and unconditional if using CFG
        if self.stream.cfg_type in ["full", "initialize"] and self.stream.guidance_scale > 1.0:
            # For CFG, prompt_embeds contains [uncond, cond] concatenated
            batch_size = self.stream.batch_size // 2 if self.stream.cfg_type == "full" else self.stream.batch_size
            
            # Get unconditional embeddings (empty prompt)
            uncond_output = self.stream.pipe.encode_prompt(
                prompt="",
                device=self.stream.device,
                num_images_per_prompt=1,
                do_classifier_free_guidance=False,
                negative_prompt=self._current_negative_prompt,
            )
            uncond_embeds = uncond_output[0].repeat(batch_size, 1, 1)
            
            # Combine with conditional embeddings
            cond_embeds = combined_embeds.repeat(batch_size, 1, 1)
            self.stream.prompt_embeds = torch.cat([uncond_embeds, cond_embeds], dim=0)
        else:
            # No CFG, just use the blended embeddings
            self.stream.prompt_embeds = combined_embeds.repeat(self.stream.batch_size, 1, 1)

    def _slerp(self, embed1: torch.Tensor, embed2: torch.Tensor, t: float) -> torch.Tensor:
        """Spherical linear interpolation between two embeddings."""
        # Handle case where t is 0 or 1
        if t <= 0:
            return embed1
        if t >= 1:
            return embed2
        
        # SLERP on flattened embeddings but preserve original shape
        original_shape = embed1.shape
        flat1 = embed1.view(-1)
        flat2 = embed2.view(-1)
        
        # Normalize
        flat1_norm = F.normalize(flat1, dim=0)
        flat2_norm = F.normalize(flat2, dim=0)
        
        # Calculate angle
        dot_product = torch.clamp(torch.dot(flat1_norm, flat2_norm), -1.0, 1.0)
        theta = torch.acos(dot_product)
        
        # Handle parallel vectors
        if theta.abs() < 1e-6:
            result = (1 - t) * flat1 + t * flat2
        else:
            # SLERP formula
            sin_theta = torch.sin(theta)
            w1 = torch.sin((1 - t) * theta) / sin_theta
            w2 = torch.sin(t * theta) / sin_theta
            result = w1 * flat1 + w2 * flat2
        
        return result.view(original_shape)

    @torch.no_grad()
    def _update_blended_seeds(
        self,
        seed_list: List[Tuple[int, float]],
        interpolation_method: Literal["linear", "slerp"] = "linear"
    ) -> None:
        """Update seed tensors using multiple weighted seeds."""
        # Store current state
        self._current_seed_list = seed_list.copy()
        
        # Cache any new seed noise tensors
        self._cache_seed_noise(seed_list)
        
        # Apply blending
        self._apply_seed_blending(interpolation_method)

    def _cache_seed_noise(self, seed_list: List[Tuple[int, float]]) -> None:
        """Cache seed noise tensors for efficient reuse."""
        for idx, (seed_value, weight) in enumerate(seed_list):
            if idx not in self._seed_cache or self._seed_cache[idx]['seed'] != seed_value:
                # Cache miss - generate noise for the seed
                self._seed_cache_misses += 1
                generator = torch.Generator(device=self.stream.device)
                generator.manual_seed(seed_value)
                
                noise = torch.randn(
                    (self.stream.batch_size, 4, self.stream.latent_height, self.stream.latent_width),
                    generator=generator,
                    device=self.stream.device,
                    dtype=self.stream.dtype
                )
                
                self._seed_cache[idx] = {
                    'noise': noise,
                    'seed': seed_value
                }
            else:
                # Cache hit
                self._seed_cache_hits += 1

    def _apply_seed_blending(self, interpolation_method: Literal["linear", "slerp"]) -> None:
        """Apply weighted blending of cached seed noise tensors."""
        if not self._current_seed_list:
            return
            
        noise_tensors = []
        weights = []
        
        for idx, (seed_value, weight) in enumerate(self._current_seed_list):
            if idx in self._seed_cache:
                noise_tensors.append(self._seed_cache[idx]['noise'])
                weights.append(weight)
        
        if not noise_tensors:
            print("_apply_seed_blending: Warning: No cached noise tensors found")
            return
        
        # Normalize weights
        weights = torch.tensor(weights, device=self.stream.device, dtype=self.stream.dtype)
        if self.normalize_weights:
            weights = weights / weights.sum()
        
        # Apply interpolation
        if interpolation_method == "slerp" and len(noise_tensors) == 2:
            # Spherical linear interpolation for 2 seeds
            noise1, noise2 = noise_tensors[0], noise_tensors[1]
            t = weights[1].item()  # Use second weight as interpolation factor
            combined_noise = self._slerp_noise(noise1, noise2, t)
        else:
            # Linear interpolation (weighted average)
            combined_noise = torch.zeros_like(noise_tensors[0])
            for noise, weight in zip(noise_tensors, weights):
                combined_noise += weight * noise
        
        # Update stream noise
        self.stream.init_noise = combined_noise
        self.stream.stock_noise = torch.zeros_like(self.stream.init_noise)

    def _slerp_noise(self, noise1: torch.Tensor, noise2: torch.Tensor, t: float) -> torch.Tensor:
        """Spherical linear interpolation between two noise tensors."""
        # Handle case where t is 0 or 1
        if t <= 0:
            return noise1
        if t >= 1:
            return noise2
        
        # SLERP on flattened noise but preserve original shape
        original_shape = noise1.shape
        flat1 = noise1.view(-1)
        flat2 = noise2.view(-1)
        
        # Normalize
        flat1_norm = F.normalize(flat1, dim=0)
        flat2_norm = F.normalize(flat2, dim=0)
        
        # Calculate angle
        dot_product = torch.clamp(torch.dot(flat1_norm, flat2_norm), -1.0, 1.0)
        theta = torch.acos(dot_product)
        
        # Handle parallel vectors
        if theta.abs() < 1e-6:
            result = (1 - t) * flat1 + t * flat2
        else:
            # SLERP formula
            sin_theta = torch.sin(theta)
            w1 = torch.sin((1 - t) * theta) / sin_theta
            w2 = torch.sin(t * theta) / sin_theta
            result = w1 * flat1 + w2 * flat2
        
        return result.view(original_shape)

    def _update_seed(self, seed: int) -> None:
        """Update the generator seed and regenerate seed-dependent tensors."""
        if self.stream.generator is None:
            print("update_stream_params: Warning: generator is None, cannot update seed")
            return
            
        # Store the current seed value
        self.stream.current_seed = seed
        
        # Update generator seed
        self.stream.generator.manual_seed(seed)
        
        # Regenerate init_noise tensor with new seed
        self.stream.init_noise = torch.randn(
            (self.stream.batch_size, 4, self.stream.latent_height, self.stream.latent_width),
            generator=self.stream.generator,
        ).to(device=self.stream.device, dtype=self.stream.dtype)
        
        # Reset stock_noise to match the new init_noise
        self.stream.stock_noise = torch.zeros_like(self.stream.init_noise)

    def _recalculate_timestep_dependent_params(self, t_index_list: List[int]) -> None:
        """Recalculate all parameters that depend on t_index_list."""
        self.stream.t_list = t_index_list
        
        self.stream.sub_timesteps = []
        for t in self.stream.t_list:
            self.stream.sub_timesteps.append(self.stream.timesteps[t])

        sub_timesteps_tensor = torch.tensor(
            self.stream.sub_timesteps, dtype=torch.long, device=self.stream.device
        )
        self.stream.sub_timesteps_tensor = torch.repeat_interleave(
            sub_timesteps_tensor,
            repeats=self.stream.frame_bff_size if self.stream.use_denoising_batch else 1,
            dim=0,
        )

        c_skip_list = []
        c_out_list = []
        for timestep in self.stream.sub_timesteps:
            c_skip, c_out = self.stream.scheduler.get_scalings_for_boundary_condition_discrete(timestep)
            c_skip_list.append(c_skip)
            c_out_list.append(c_out)

        self.stream.c_skip = (
            torch.stack(c_skip_list)
            .view(len(self.stream.t_list), 1, 1, 1)
            .to(dtype=self.stream.dtype, device=self.stream.device)
        )
        self.stream.c_out = (
            torch.stack(c_out_list)
            .view(len(self.stream.t_list), 1, 1, 1)
            .to(dtype=self.stream.dtype, device=self.stream.device)
        )

        alpha_prod_t_sqrt_list = []
        beta_prod_t_sqrt_list = []
        for timestep in self.stream.sub_timesteps:
            alpha_prod_t_sqrt = self.stream.scheduler.alphas_cumprod[timestep].sqrt()
            beta_prod_t_sqrt = (1 - self.stream.scheduler.alphas_cumprod[timestep]).sqrt()
            alpha_prod_t_sqrt_list.append(alpha_prod_t_sqrt)
            beta_prod_t_sqrt_list.append(beta_prod_t_sqrt)
        
        alpha_prod_t_sqrt = (
            torch.stack(alpha_prod_t_sqrt_list)
            .view(len(self.stream.t_list), 1, 1, 1)
            .to(dtype=self.stream.dtype, device=self.stream.device)
        )
        beta_prod_t_sqrt = (
            torch.stack(beta_prod_t_sqrt_list)
            .view(len(self.stream.t_list), 1, 1, 1)
            .to(dtype=self.stream.dtype, device=self.stream.device)
        )
        self.stream.alpha_prod_t_sqrt = torch.repeat_interleave(
            alpha_prod_t_sqrt,
            repeats=self.stream.frame_bff_size if self.stream.use_denoising_batch else 1,
            dim=0,
        )
        self.stream.beta_prod_t_sqrt = torch.repeat_interleave(
            beta_prod_t_sqrt,
            repeats=self.stream.frame_bff_size if self.stream.use_denoising_batch else 1,
            dim=0,
        )

<<<<<<< HEAD
    ''' TESTING
    def _update_resolution(self, width: Optional[int], height: Optional[int]) -> None:
        """Update stream resolution and regenerate resolution-dependent tensors."""
        # Use current dimensions if only one is provided
        new_width = width if width is not None else self.stream.width
        new_height = height if height is not None else self.stream.height
        
        # Validate resolution parameters
        if new_width % 64 != 0 or new_height % 64 != 0:
            raise ValueError(f"Resolution must be multiples of 64. Got {new_width}x{new_height}")
        
        if not (512 <= new_width <= 1024) or not (512 <= new_height <= 1024):
            raise ValueError(f"Resolution must be between 512-1024. Got {new_width}x{new_height}")
        
        # Check if resolution actually changed
        if new_width == self.stream.width and new_height == self.stream.height:
            print(f"update_stream_params: Resolution unchanged ({new_width}x{new_height}), skipping update")
            return
        
        print(f"update_stream_params: Updating resolution from {self.stream.width}x{self.stream.height} to {new_width}x{new_height}")
        
        # Update stream dimensions
        self.stream.width = new_width
        self.stream.height = new_height
        self.stream.latent_height = new_height // 8  # Assuming VAE scale factor of 8
        self.stream.latent_width = new_width // 8
        
        # Regenerate resolution-dependent tensors
        if hasattr(self.stream, 'generator') and self.stream.generator is not None:
            # Regenerate init_noise with new dimensions
            self.stream.init_noise = torch.randn(
                (self.stream.batch_size, 4, self.stream.latent_height, self.stream.latent_width),
                generator=self.stream.generator,
            ).to(device=self.stream.device, dtype=self.stream.dtype)
            
            # Reset stock_noise to match new init_noise
            self.stream.stock_noise = torch.zeros_like(self.stream.init_noise)
        
        # Update x_t_latent_buffer if it exists
        if hasattr(self.stream, 'x_t_latent_buffer') and self.stream.x_t_latent_buffer is not None:
            if self.stream.denoising_steps_num > 1:
                self.stream.x_t_latent_buffer = torch.zeros(
                    (
                        (self.stream.denoising_steps_num - 1) * self.stream.frame_bff_size,
                        4,
                        self.stream.latent_height,
                        self.stream.latent_width,
                    ),
                    dtype=self.stream.dtype,
                    device=self.stream.device,
                )
        
        # Notify ControlNet pipeline if present
        if hasattr(self.stream, 'controlnets') and self.stream.controlnets:
            print(f"update_stream_params: Warning - ControlNet resolution updates require pipeline recreation for TensorRT engines")
            print(f"update_stream_params: Consider using PyTorch mode or rebuilding TensorRT engines for {new_width}x{new_height}")
        
        print(f"update_stream_params: Resolution update completed to {new_width}x{new_height}") 
        '''
=======
    @torch.no_grad()
    def update_prompt_at_index(
        self, 
        index: int, 
        new_prompt: str,
        interpolation_method: Literal["linear", "slerp"] = "slerp"
    ) -> None:
        """Update a single prompt at the specified index without re-encoding others."""
        if not self._current_prompt_list:
            print("update_prompt_at_index: Warning: No current prompt list")
            return
            
        if index < 0 or index >= len(self._current_prompt_list):
            print(f"update_prompt_at_index: Warning: Index {index} out of range (0-{len(self._current_prompt_list)-1})")
            return
        
        # Update the prompt text while keeping the weight
        old_prompt, weight = self._current_prompt_list[index]
        self._current_prompt_list[index] = (new_prompt, weight)
        
        print(f"update_prompt_at_index: Updated prompt {index}: '{old_prompt[:30]}...' -> '{new_prompt[:30]}...'")
        
        # Cache the new prompt embedding
        self._cache_prompt_embeddings([(new_prompt, weight)], self._current_negative_prompt)
        
        # Update cache index to point to the new prompt
        if index in self._prompt_cache and self._prompt_cache[index]['text'] != new_prompt:
            # Find if this prompt is already cached elsewhere
            existing_cache_key = None
            for cache_idx, cache_data in self._prompt_cache.items():
                if cache_data['text'] == new_prompt:
                    existing_cache_key = cache_idx
                    break
            
            if existing_cache_key is not None:
                # Reuse existing cached embedding
                self._prompt_cache[index] = self._prompt_cache[existing_cache_key].copy()
                self._cache_hits += 1
            else:
                # Encode new prompt
                self._cache_misses += 1
                encoder_output = self.stream.pipe.encode_prompt(
                    prompt=new_prompt,
                    device=self.stream.device,
                    num_images_per_prompt=1,
                    do_classifier_free_guidance=False,
                    negative_prompt=self._current_negative_prompt,
                )
                self._prompt_cache[index] = {
                    'embed': encoder_output[0],
                    'text': new_prompt
                }
        
        # Recompute blended embeddings with updated prompt
        self._apply_prompt_blending(interpolation_method)

    @torch.no_grad()
    def get_current_prompts(self) -> List[Tuple[str, float]]:
        """Get the current prompt list with weights."""
        return self._current_prompt_list.copy()

    @torch.no_grad()
    def add_prompt(
        self, 
        prompt: str, 
        weight: float = 1.0,
        interpolation_method: Literal["linear", "slerp"] = "slerp"
    ) -> None:
        """Add a new prompt to the current list."""
        new_index = len(self._current_prompt_list)
        self._current_prompt_list.append((prompt, weight))
        
        print(f"add_prompt: Added prompt {new_index}: '{prompt[:30]}...' with weight {weight}")
        
        # Cache the new prompt
        encoder_output = self.stream.pipe.encode_prompt(
            prompt=prompt,
            device=self.stream.device,
            num_images_per_prompt=1,
            do_classifier_free_guidance=False,
            negative_prompt=self._current_negative_prompt,
        )
        self._prompt_cache[new_index] = {
            'embed': encoder_output[0],
            'text': prompt
        }
        self._cache_misses += 1
        
        # Recompute blended embeddings
        self._apply_prompt_blending(interpolation_method)

    @torch.no_grad()
    def remove_prompt_at_index(
        self, 
        index: int,
        interpolation_method: Literal["linear", "slerp"] = "slerp"
    ) -> None:
        """Remove a prompt at the specified index."""
        if not self._current_prompt_list:
            print("remove_prompt_at_index: Warning: No current prompt list")
            return
            
        if index < 0 or index >= len(self._current_prompt_list):
            print(f"remove_prompt_at_index: Warning: Index {index} out of range")
            return
        
        if len(self._current_prompt_list) <= 1:
            print("remove_prompt_at_index: Warning: Cannot remove last prompt")
            return
        
        # Remove from current list
        removed_prompt = self._current_prompt_list.pop(index)
        print(f"remove_prompt_at_index: Removed prompt {index}: '{removed_prompt[0][:30]}...'")
        
        # Remove from cache and reindex
        if index in self._prompt_cache:
            del self._prompt_cache[index]
        
        # Shift cache indices down
        new_cache = {}
        for cache_idx, cache_data in self._prompt_cache.items():
            if cache_idx < index:
                new_cache[cache_idx] = cache_data
            elif cache_idx > index:
                new_cache[cache_idx - 1] = cache_data
        self._prompt_cache = new_cache
        
        # Recompute blended embeddings
        self._apply_prompt_blending(interpolation_method)

    @torch.no_grad()
    def update_seed_at_index(
        self, 
        index: int, 
        new_seed: int,
        interpolation_method: Literal["linear", "slerp"] = "linear"
    ) -> None:
        """Update a single seed at the specified index without regenerating others."""
        if not self._current_seed_list:
            print("update_seed_at_index: Warning: No current seed list")
            return
            
        if index < 0 or index >= len(self._current_seed_list):
            print(f"update_seed_at_index: Warning: Index {index} out of range (0-{len(self._current_seed_list)-1})")
            return
        
        # Update the seed value while keeping the weight
        old_seed, weight = self._current_seed_list[index]
        self._current_seed_list[index] = (new_seed, weight)
        
        print(f"update_seed_at_index: Updated seed {index}: {old_seed} -> {new_seed}")
        
        # Cache the new seed noise
        self._cache_seed_noise([(new_seed, weight)])
        
        # Update cache index to point to the new seed
        if index in self._seed_cache and self._seed_cache[index]['seed'] != new_seed:
            # Find if this seed is already cached elsewhere
            existing_cache_key = None
            for cache_idx, cache_data in self._seed_cache.items():
                if cache_data['seed'] == new_seed:
                    existing_cache_key = cache_idx
                    break
            
            if existing_cache_key is not None:
                # Reuse existing cached noise
                self._seed_cache[index] = self._seed_cache[existing_cache_key].copy()
                self._seed_cache_hits += 1
            else:
                # Generate new noise
                self._seed_cache_misses += 1
                generator = torch.Generator(device=self.stream.device)
                generator.manual_seed(new_seed)
                
                noise = torch.randn(
                    (self.stream.batch_size, 4, self.stream.latent_height, self.stream.latent_width),
                    generator=generator,
                    device=self.stream.device,
                    dtype=self.stream.dtype
                )
                
                self._seed_cache[index] = {
                    'noise': noise,
                    'seed': new_seed
                }
        
        # Recompute blended noise with updated seed
        self._apply_seed_blending(interpolation_method)

    @torch.no_grad()
    def get_current_seeds(self) -> List[Tuple[int, float]]:
        """Get the current seed list with weights."""
        return self._current_seed_list.copy()

    @torch.no_grad()
    def add_seed(
        self, 
        seed: int, 
        weight: float = 1.0,
        interpolation_method: Literal["linear", "slerp"] = "linear"
    ) -> None:
        """Add a new seed to the current list."""
        new_index = len(self._current_seed_list)
        self._current_seed_list.append((seed, weight))
        
        print(f"add_seed: Added seed {new_index}: {seed} with weight {weight}")
        
        # Cache the new seed noise
        generator = torch.Generator(device=self.stream.device)
        generator.manual_seed(seed)
        
        noise = torch.randn(
            (self.stream.batch_size, 4, self.stream.latent_height, self.stream.latent_width),
            generator=generator,
            device=self.stream.device,
            dtype=self.stream.dtype
        )
        
        self._seed_cache[new_index] = {
            'noise': noise,
            'seed': seed
        }
        self._seed_cache_misses += 1
        
        # Recompute blended noise
        self._apply_seed_blending(interpolation_method)

    @torch.no_grad()
    def remove_seed_at_index(
        self, 
        index: int,
        interpolation_method: Literal["linear", "slerp"] = "linear"
    ) -> None:
        """Remove a seed at the specified index."""
        if not self._current_seed_list:
            print("remove_seed_at_index: Warning: No current seed list")
            return
            
        if index < 0 or index >= len(self._current_seed_list):
            print(f"remove_seed_at_index: Warning: Index {index} out of range")
            return
        
        if len(self._current_seed_list) <= 1:
            print("remove_seed_at_index: Warning: Cannot remove last seed")
            return
        
        # Remove from current list
        removed_seed = self._current_seed_list.pop(index)
        print(f"remove_seed_at_index: Removed seed {index}: {removed_seed[0]}")
        
        # Remove from cache and reindex
        if index in self._seed_cache:
            del self._seed_cache[index]
        
        # Shift cache indices down
        new_cache = {}
        for cache_idx, cache_data in self._seed_cache.items():
            if cache_idx < index:
                new_cache[cache_idx] = cache_data
            elif cache_idx > index:
                new_cache[cache_idx - 1] = cache_data
        self._seed_cache = new_cache
        
        # Recompute blended noise
        self._apply_seed_blending(interpolation_method) 
>>>>>>> a2b71ba5
<|MERGE_RESOLUTION|>--- conflicted
+++ resolved
@@ -71,16 +71,13 @@
         delta: Optional[float] = None,
         t_index_list: Optional[List[int]] = None,
         seed: Optional[int] = None,
-<<<<<<< HEAD
         width: Optional[int] = None,
         height: Optional[int] = None,
-=======
         prompt_list: Optional[List[Tuple[str, float]]] = None,
         negative_prompt: Optional[str] = None,
         interpolation_method: Literal["linear", "slerp"] = "slerp",
         seed_list: Optional[List[Tuple[int, float]]] = None,
         seed_interpolation_method: Literal["linear", "slerp"] = "linear",
->>>>>>> a2b71ba5
     ) -> None:
         # TODO: Review if we can update width/height here.
 
@@ -506,7 +503,6 @@
             dim=0,
         )
 
-<<<<<<< HEAD
     ''' TESTING
     def _update_resolution(self, width: Optional[int], height: Optional[int]) -> None:
         """Update stream resolution and regenerate resolution-dependent tensors."""
@@ -565,8 +561,8 @@
             print(f"update_stream_params: Consider using PyTorch mode or rebuilding TensorRT engines for {new_width}x{new_height}")
         
         print(f"update_stream_params: Resolution update completed to {new_width}x{new_height}") 
-        '''
-=======
+    '''
+
     @torch.no_grad()
     def update_prompt_at_index(
         self, 
@@ -831,5 +827,4 @@
         self._seed_cache = new_cache
         
         # Recompute blended noise
-        self._apply_seed_blending(interpolation_method) 
->>>>>>> a2b71ba5
+        self._apply_seed_blending(interpolation_method)