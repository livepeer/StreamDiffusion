--- conflicted
+++ resolved
@@ -1,8 +1,4 @@
-<<<<<<< HEAD
-from typing import List, Optional, Dict, Tuple, Literal, Any
-=======
 from typing import List, Optional, Dict, Tuple, Literal, Any, Callable
->>>>>>> ce5abded
 import torch
 import torch.nn.functional as F
 import gc
