import time
from typing import List, Optional, Union, Any, Dict, Tuple, Literal

import numpy as np
import PIL.Image
import torch
from diffusers import LCMScheduler, StableDiffusionPipeline
from diffusers.image_processor import VaeImageProcessor
from diffusers.pipelines.stable_diffusion.pipeline_stable_diffusion_img2img import (
    retrieve_latents,
)

from streamdiffusion.image_filter import SimilarImageFilter
from streamdiffusion.stream_parameter_updater import StreamParameterUpdater


class StreamDiffusion:
    def __init__(
        self,
        pipe: StableDiffusionPipeline,
        t_index_list: List[int],
        torch_dtype: torch.dtype = torch.float16,
        width: int = 512,
        height: int = 512,
        do_add_noise: bool = True,
        use_denoising_batch: bool = True,
        frame_buffer_size: int = 1,
        cfg_type: Literal["none", "full", "self", "initialize"] = "self",
        normalize_prompt_weights: bool = True,
        normalize_seed_weights: bool = True,
    ) -> None:
        self.device = pipe.device
        self.dtype = torch_dtype
        self.generator = None

        self.height = height
        self.width = width

        self.latent_height = int(height // pipe.vae_scale_factor)
        self.latent_width = int(width // pipe.vae_scale_factor)

        self.frame_bff_size = frame_buffer_size
        self.denoising_steps_num = len(t_index_list)

        self.cfg_type = cfg_type

        if use_denoising_batch:
            self.batch_size = self.denoising_steps_num * frame_buffer_size
            if self.cfg_type == "initialize":
                self.trt_unet_batch_size = (
                    self.denoising_steps_num + 1
                ) * self.frame_bff_size
            elif self.cfg_type == "full":
                self.trt_unet_batch_size = (
                    2 * self.denoising_steps_num * self.frame_bff_size
                )
            else:
                self.trt_unet_batch_size = self.denoising_steps_num * frame_buffer_size
        else:
            self.trt_unet_batch_size = self.frame_bff_size
            self.batch_size = frame_buffer_size

        self.t_list = t_index_list

        self.do_add_noise = do_add_noise
        self.use_denoising_batch = use_denoising_batch

        self.similar_image_filter = False
        self.similar_filter = SimilarImageFilter()
        self.prev_image_result = None

        self.pipe = pipe
        self.image_processor = VaeImageProcessor(pipe.vae_scale_factor)

        self.scheduler = LCMScheduler.from_config(self.pipe.scheduler.config)
        self.text_encoder = pipe.text_encoder
        self.unet = pipe.unet
        self.vae = pipe.vae

        self.inference_time_ema = 0

        # Initialize parameter updater
        self._param_updater = StreamParameterUpdater(self, normalize_prompt_weights, normalize_seed_weights)

    def load_lcm_lora(
        self,
        pretrained_model_name_or_path_or_dict: Union[
            str, Dict[str, torch.Tensor]
        ] = "latent-consistency/lcm-lora-sdv1-5",
        adapter_name: Optional[Any] = None,
        **kwargs,
    ) -> None:
        self.pipe.load_lora_weights(
            pretrained_model_name_or_path_or_dict, adapter_name, **kwargs
        )

    def load_lora(
        self,
        pretrained_lora_model_name_or_path_or_dict: Union[str, Dict[str, torch.Tensor]],
        adapter_name: Optional[Any] = None,
        **kwargs,
    ) -> None:
        self.pipe.load_lora_weights(
            pretrained_lora_model_name_or_path_or_dict, adapter_name, **kwargs
        )

    def fuse_lora(
        self,
        fuse_unet: bool = True,
        fuse_text_encoder: bool = True,
        lora_scale: float = 1.0,
        safe_fusing: bool = False,
    ) -> None:
        self.pipe.fuse_lora(
            fuse_unet=fuse_unet,
            fuse_text_encoder=fuse_text_encoder,
            lora_scale=lora_scale,
            safe_fusing=safe_fusing,
        )

    def enable_similar_image_filter(self, threshold: float = 0.98, max_skip_frame: float = 10) -> None:
        self.similar_image_filter = True
        self.similar_filter.set_threshold(threshold)
        self.similar_filter.set_max_skip_frame(max_skip_frame)

    def disable_similar_image_filter(self) -> None:
        self.similar_image_filter = False

    @torch.no_grad()
    def prepare(
        self,
        prompt: str,
        negative_prompt: str = "",
        num_inference_steps: int = 50,
        guidance_scale: float = 1.2,
        delta: float = 1.0,
        generator: Optional[torch.Generator] = torch.Generator(),
        seed: int = 2,
    ) -> None:
        self.generator = generator
        self.generator.manual_seed(seed)
        self.current_seed = seed
        # initialize x_t_latent (it can be any random tensor)
        if self.denoising_steps_num > 1:
            self.x_t_latent_buffer = torch.zeros(
                (
                    (self.denoising_steps_num - 1) * self.frame_bff_size,
                    4,
                    self.latent_height,
                    self.latent_width,
                ),
                dtype=self.dtype,
                device=self.device,
            )
        else:
            self.x_t_latent_buffer = None

        if self.cfg_type == "none":
            self.guidance_scale = 1.0
        else:
            self.guidance_scale = guidance_scale
        self.delta = delta

        do_classifier_free_guidance = False
        if self.guidance_scale > 1.0:
            do_classifier_free_guidance = True

        encoder_output = self.pipe.encode_prompt(
            prompt=prompt,
            device=self.device,
            num_images_per_prompt=1,
            do_classifier_free_guidance=do_classifier_free_guidance,
            negative_prompt=negative_prompt,
        )
        self.prompt_embeds = encoder_output[0].repeat(self.batch_size, 1, 1)

        if self.use_denoising_batch and self.cfg_type == "full":
            uncond_prompt_embeds = encoder_output[1].repeat(self.batch_size, 1, 1)
        elif self.cfg_type == "initialize":
            uncond_prompt_embeds = encoder_output[1].repeat(self.frame_bff_size, 1, 1)

        if self.guidance_scale > 1.0 and (
            self.cfg_type == "initialize" or self.cfg_type == "full"
        ):
            self.prompt_embeds = torch.cat(
                [uncond_prompt_embeds, self.prompt_embeds], dim=0
            )

        self.scheduler.set_timesteps(num_inference_steps, self.device)
        self.timesteps = self.scheduler.timesteps.to(self.device)

        # make sub timesteps list based on the indices in the t_list list and the values in the timesteps list
        self.sub_timesteps = []
        for t in self.t_list:
            self.sub_timesteps.append(self.timesteps[t])

        sub_timesteps_tensor = torch.tensor(
            self.sub_timesteps, dtype=torch.long, device=self.device
        )
        self.sub_timesteps_tensor = torch.repeat_interleave(
            sub_timesteps_tensor,
            repeats=self.frame_bff_size if self.use_denoising_batch else 1,
            dim=0,
        )

        self.init_noise = torch.randn(
            (self.batch_size, 4, self.latent_height, self.latent_width),
            generator=generator,
        ).to(device=self.device, dtype=self.dtype)

        self.stock_noise = torch.zeros_like(self.init_noise)

        c_skip_list = []
        c_out_list = []
        for timestep in self.sub_timesteps:
            c_skip, c_out = self.scheduler.get_scalings_for_boundary_condition_discrete(
                timestep
            )
            c_skip_list.append(c_skip)
            c_out_list.append(c_out)

        self.c_skip = (
            torch.stack(c_skip_list)
            .view(len(self.t_list), 1, 1, 1)
            .to(dtype=self.dtype, device=self.device)
        )
        self.c_out = (
            torch.stack(c_out_list)
            .view(len(self.t_list), 1, 1, 1)
            .to(dtype=self.dtype, device=self.device)
        )

        alpha_prod_t_sqrt_list = []
        beta_prod_t_sqrt_list = []
        for timestep in self.sub_timesteps:
            alpha_prod_t_sqrt = self.scheduler.alphas_cumprod[timestep].sqrt()
            beta_prod_t_sqrt = (1 - self.scheduler.alphas_cumprod[timestep]).sqrt()
            alpha_prod_t_sqrt_list.append(alpha_prod_t_sqrt)
            beta_prod_t_sqrt_list.append(beta_prod_t_sqrt)
        alpha_prod_t_sqrt = (
            torch.stack(alpha_prod_t_sqrt_list)
            .view(len(self.t_list), 1, 1, 1)
            .to(dtype=self.dtype, device=self.device)
        )
        beta_prod_t_sqrt = (
            torch.stack(beta_prod_t_sqrt_list)
            .view(len(self.t_list), 1, 1, 1)
            .to(dtype=self.dtype, device=self.device)
        )
        self.alpha_prod_t_sqrt = torch.repeat_interleave(
            alpha_prod_t_sqrt,
            repeats=self.frame_bff_size if self.use_denoising_batch else 1,
            dim=0,
        )
        self.beta_prod_t_sqrt = torch.repeat_interleave(
            beta_prod_t_sqrt,
            repeats=self.frame_bff_size if self.use_denoising_batch else 1,
            dim=0,
        )

    @torch.no_grad()
    def update_prompt(self, prompt: str) -> None:
        self._param_updater.update_stream_params(
            prompt_list=[(prompt, 1.0)],
            prompt_interpolation_method="linear"
        )

    @torch.no_grad()
    def update_stream_params(
        self,
        num_inference_steps: Optional[int] = None,
        guidance_scale: Optional[float] = None,
        delta: Optional[float] = None,
        t_index_list: Optional[List[int]] = None,
        seed: Optional[int] = None,
        # Prompt blending parameters
        prompt_list: Optional[List[Tuple[str, float]]] = None,
        negative_prompt: Optional[str] = None,
        prompt_interpolation_method: Literal["linear", "slerp"] = "slerp",
        normalize_prompt_weights: Optional[bool] = None,
        # Seed blending parameters
        seed_list: Optional[List[Tuple[int, float]]] = None,
        seed_interpolation_method: Literal["linear", "slerp"] = "linear",
        normalize_seed_weights: Optional[bool] = None,
    ) -> None:
        """
        Update streaming parameters efficiently in a single call.

        Parameters
        ----------
        num_inference_steps : Optional[int]
            The number of inference steps to perform.
        guidance_scale : Optional[float]
            The guidance scale to use for CFG.
        delta : Optional[float]
            The delta multiplier of virtual residual noise.
        t_index_list : Optional[List[int]]
            The t_index_list to use for inference.
        seed : Optional[int]
            The random seed to use for noise generation.
        prompt_list : Optional[List[Tuple[str, float]]]
            List of prompts with weights for blending.
        negative_prompt : Optional[str]
            The negative prompt to apply to all blended prompts.
        prompt_interpolation_method : Literal["linear", "slerp"]
            Method for interpolating between prompt embeddings.
        normalize_prompt_weights : Optional[bool]
            Whether to normalize prompt weights in blending to sum to 1, by default None (no change).
            When False, weights > 1 will amplify embeddings.
        seed_list : Optional[List[Tuple[int, float]]]
            List of seeds with weights for blending.
        seed_interpolation_method : Literal["linear", "slerp"]
            Method for interpolating between seed noise tensors.
        normalize_seed_weights : Optional[bool]
            Whether to normalize seed weights in blending to sum to 1, by default None (no change).
            When False, weights > 1 will amplify noise.
        """
        self._param_updater.update_stream_params(
            num_inference_steps=num_inference_steps,
            guidance_scale=guidance_scale,
            delta=delta,
            t_index_list=t_index_list,
            seed=seed,
            prompt_list=prompt_list,
            negative_prompt=negative_prompt,
            prompt_interpolation_method=prompt_interpolation_method,
            seed_list=seed_list,
            seed_interpolation_method=seed_interpolation_method,
            normalize_prompt_weights=normalize_prompt_weights,
            normalize_seed_weights=normalize_seed_weights,
        )


<<<<<<< HEAD
    def set_normalize_seed_weights(self, normalize: bool) -> None:
        """Set whether to normalize seed weights in blending operations."""
        self._param_updater.set_normalize_seed_weights(normalize)

=======
        
>>>>>>> 0b24668f
    def get_normalize_prompt_weights(self) -> bool:
        """Get the current prompt weight normalization setting."""
        return self._param_updater.get_normalize_prompt_weights()

    def get_normalize_seed_weights(self) -> bool:
        """Get the current seed weight normalization setting."""
        return self._param_updater.get_normalize_seed_weights()



    def add_noise(
        self,
        original_samples: torch.Tensor,
        noise: torch.Tensor,
        t_index: int,
    ) -> torch.Tensor:
        noisy_samples = (
            self.alpha_prod_t_sqrt[t_index] * original_samples
            + self.beta_prod_t_sqrt[t_index] * noise
        )
        return noisy_samples

    def scheduler_step_batch(
        self,
        model_pred_batch: torch.Tensor,
        x_t_latent_batch: torch.Tensor,
        idx: Optional[int] = None,
    ) -> torch.Tensor:
        # TODO: use t_list to select beta_prod_t_sqrt
        if idx is None:
            F_theta = (
                x_t_latent_batch - self.beta_prod_t_sqrt * model_pred_batch
            ) / self.alpha_prod_t_sqrt
            denoised_batch = self.c_out * F_theta + self.c_skip * x_t_latent_batch
        else:
            F_theta = (
                x_t_latent_batch - self.beta_prod_t_sqrt[idx] * model_pred_batch
            ) / self.alpha_prod_t_sqrt[idx]
            denoised_batch = (
                self.c_out[idx] * F_theta + self.c_skip[idx] * x_t_latent_batch
            )

        return denoised_batch

    def unet_step(
        self,
        x_t_latent: torch.Tensor,
        t_list: Union[torch.Tensor, list[int]],
        idx: Optional[int] = None,
    ) -> Tuple[torch.Tensor, torch.Tensor]:
        if self.guidance_scale > 1.0 and (self.cfg_type == "initialize"):
            x_t_latent_plus_uc = torch.concat([x_t_latent[0:1], x_t_latent], dim=0)
            t_list = torch.concat([t_list[0:1], t_list], dim=0)
        elif self.guidance_scale > 1.0 and (self.cfg_type == "full"):
            x_t_latent_plus_uc = torch.concat([x_t_latent, x_t_latent], dim=0)
            t_list = torch.concat([t_list, t_list], dim=0)
        else:
            x_t_latent_plus_uc = x_t_latent

        model_pred = self.unet(
            x_t_latent_plus_uc,
            t_list,
            encoder_hidden_states=self.prompt_embeds,
            return_dict=False,
        )[0]

        if self.guidance_scale > 1.0 and (self.cfg_type == "initialize"):
            noise_pred_text = model_pred[1:]
            self.stock_noise = torch.concat(
                [model_pred[0:1], self.stock_noise[1:]], dim=0
            )  # ここコメントアウトでself out cfg
        elif self.guidance_scale > 1.0 and (self.cfg_type == "full"):
            noise_pred_uncond, noise_pred_text = model_pred.chunk(2)
        else:
            noise_pred_text = model_pred
        if self.guidance_scale > 1.0 and (
            self.cfg_type == "self" or self.cfg_type == "initialize"
        ):
            noise_pred_uncond = self.stock_noise * self.delta
        if self.guidance_scale > 1.0 and self.cfg_type != "none":
            model_pred = noise_pred_uncond + self.guidance_scale * (
                noise_pred_text - noise_pred_uncond
            )
        else:
            model_pred = noise_pred_text

        # compute the previous noisy sample x_t -> x_t-1
        if self.use_denoising_batch:
            denoised_batch = self.scheduler_step_batch(model_pred, x_t_latent, idx)
            if self.cfg_type == "self" or self.cfg_type == "initialize":
                scaled_noise = self.beta_prod_t_sqrt * self.stock_noise
                delta_x = self.scheduler_step_batch(model_pred, scaled_noise, idx)
                alpha_next = torch.concat(
                    [
                        self.alpha_prod_t_sqrt[1:],
                        torch.ones_like(self.alpha_prod_t_sqrt[0:1]),
                    ],
                    dim=0,
                )
                delta_x = alpha_next * delta_x
                beta_next = torch.concat(
                    [
                        self.beta_prod_t_sqrt[1:],
                        torch.ones_like(self.beta_prod_t_sqrt[0:1]),
                    ],
                    dim=0,
                )
                delta_x = delta_x / beta_next
                init_noise = torch.concat(
                    [self.init_noise[1:], self.init_noise[0:1]], dim=0
                )
                self.stock_noise = init_noise + delta_x

        else:
            # denoised_batch = self.scheduler.step(model_pred, t_list[0], x_t_latent).denoised
            denoised_batch = self.scheduler_step_batch(model_pred, x_t_latent, idx)

        return denoised_batch, model_pred

    def encode_image(self, image_tensors: torch.Tensor) -> torch.Tensor:
        image_tensors = image_tensors.to(
            device=self.device,
            dtype=self.vae.dtype,
        )
        img_latent = retrieve_latents(self.vae.encode(image_tensors), self.generator)
        img_latent = img_latent * self.vae.config.scaling_factor
        x_t_latent = self.add_noise(img_latent, self.init_noise[0], 0)
        return x_t_latent

    def decode_image(self, x_0_pred_out: torch.Tensor) -> torch.Tensor:
        output_latent = self.vae.decode(
            x_0_pred_out / self.vae.config.scaling_factor, return_dict=False
        )[0]
        return output_latent

    def predict_x0_batch(self, x_t_latent: torch.Tensor) -> torch.Tensor:
        prev_latent_batch = self.x_t_latent_buffer

        if self.use_denoising_batch:
            t_list = self.sub_timesteps_tensor
            if self.denoising_steps_num > 1:
                x_t_latent = torch.cat((x_t_latent, prev_latent_batch), dim=0)
                self.stock_noise = torch.cat(
                    (self.init_noise[0:1], self.stock_noise[:-1]), dim=0
                )
            x_0_pred_batch, model_pred = self.unet_step(x_t_latent, t_list)

            if self.denoising_steps_num > 1:
                x_0_pred_out = x_0_pred_batch[-1].unsqueeze(0)
                if self.do_add_noise:
                    self.x_t_latent_buffer = (
                        self.alpha_prod_t_sqrt[1:] * x_0_pred_batch[:-1]
                        + self.beta_prod_t_sqrt[1:] * self.init_noise[1:]
                    )
                else:
                    self.x_t_latent_buffer = (
                        self.alpha_prod_t_sqrt[1:] * x_0_pred_batch[:-1]
                    )
            else:
                x_0_pred_out = x_0_pred_batch
                self.x_t_latent_buffer = None
        else:
            self.init_noise = x_t_latent
            for idx, t in enumerate(self.sub_timesteps_tensor):
                t = t.view(
                    1,
                ).repeat(
                    self.frame_bff_size,
                )
                x_0_pred, model_pred = self.unet_step(x_t_latent, t, idx)
                if idx < len(self.sub_timesteps_tensor) - 1:
                    if self.do_add_noise:
                        x_t_latent = self.alpha_prod_t_sqrt[
                            idx + 1
                        ] * x_0_pred + self.beta_prod_t_sqrt[
                            idx + 1
                        ] * torch.randn_like(
                            x_0_pred, device=self.device, dtype=self.dtype
                        )
                    else:
                        x_t_latent = self.alpha_prod_t_sqrt[idx + 1] * x_0_pred
            x_0_pred_out = x_0_pred

        return x_0_pred_out

    @torch.no_grad()
    def __call__(
        self, x: Union[torch.Tensor, PIL.Image.Image, np.ndarray] = None
    ) -> torch.Tensor:
        start = torch.cuda.Event(enable_timing=True)
        end = torch.cuda.Event(enable_timing=True)
        start.record()
        if x is not None:
            x = self.image_processor.preprocess(x, self.height, self.width).to(
                device=self.device, dtype=self.dtype
            )
            if self.similar_image_filter:
                x = self.similar_filter(x)
                if x is None:
                    time.sleep(self.inference_time_ema)
                    return self.prev_image_result
            x_t_latent = self.encode_image(x)
        else:
            # TODO: check the dimension of x_t_latent
            x_t_latent = torch.randn((1, 4, self.latent_height, self.latent_width)).to(
                device=self.device, dtype=self.dtype
            )
        x_0_pred_out = self.predict_x0_batch(x_t_latent)
        x_output = self.decode_image(x_0_pred_out).detach().clone()

        self.prev_image_result = x_output
        end.record()
        torch.cuda.synchronize()
        inference_time = start.elapsed_time(end) / 1000
        self.inference_time_ema = 0.9 * self.inference_time_ema + 0.1 * inference_time
        return x_output

    @torch.no_grad()
    def txt2img(self, batch_size: int = 1) -> torch.Tensor:
        x_0_pred_out = self.predict_x0_batch(
            torch.randn((batch_size, 4, self.latent_height, self.latent_width)).to(
                device=self.device, dtype=self.dtype
            )
        )
        x_output = self.decode_image(x_0_pred_out).detach().clone()
        return x_output

    def txt2img_sd_turbo(self, batch_size: int = 1) -> torch.Tensor:
        x_t_latent = torch.randn(
            (batch_size, 4, self.latent_height, self.latent_width),
            device=self.device,
            dtype=self.dtype,
        )
        model_pred = self.unet(
            x_t_latent,
            self.sub_timesteps_tensor,
            encoder_hidden_states=self.prompt_embeds,
            return_dict=False,
        )[0]
        x_0_pred_out = (
            x_t_latent - self.beta_prod_t_sqrt * model_pred
        ) / self.alpha_prod_t_sqrt
        return self.decode_image(x_0_pred_out)<|MERGE_RESOLUTION|>--- conflicted
+++ resolved
@@ -331,14 +331,10 @@
         )
 
 
-<<<<<<< HEAD
     def set_normalize_seed_weights(self, normalize: bool) -> None:
         """Set whether to normalize seed weights in blending operations."""
         self._param_updater.set_normalize_seed_weights(normalize)
 
-=======
-        
->>>>>>> 0b24668f
     def get_normalize_prompt_weights(self) -> bool:
         """Get the current prompt weight normalization setting."""
         return self._param_updater.get_normalize_prompt_weights()
