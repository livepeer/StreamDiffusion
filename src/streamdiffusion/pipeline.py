--- conflicted
+++ resolved
@@ -275,10 +275,8 @@
         delta: Optional[float] = None,
         t_index_list: Optional[List[int]] = None,
         seed: Optional[int] = None,
-<<<<<<< HEAD
         width: Optional[int] = None,
         height: Optional[int] = None,
-=======
         # New prompt blending parameters
         prompt_list: Optional[List[Tuple[str, float]]] = None,
         negative_prompt: Optional[str] = None,
@@ -286,7 +284,6 @@
         # New seed blending parameters
         seed_list: Optional[List[Tuple[int, float]]] = None,
         seed_interpolation_method: Literal["linear", "slerp"] = "linear",
->>>>>>> a2b71ba5
     ) -> None:
         """
         Update streaming parameters efficiently in a single call.
@@ -303,12 +300,10 @@
             The t_index_list to use for inference.
         seed : Optional[int]
             The random seed to use for noise generation.
-<<<<<<< HEAD
         width : Optional[int]
             The image width (must be multiple of 64, between 512-1024).
         height : Optional[int]
             The image height (must be multiple of 64, between 512-1024).
-=======
         prompt_list : Optional[List[Tuple[str, float]]]
             List of prompts with weights for blending.
         negative_prompt : Optional[str]
@@ -319,7 +314,6 @@
             List of seeds with weights for blending.
         seed_interpolation_method : Literal["linear", "slerp"]
             Method for interpolating between seed noise tensors.
->>>>>>> a2b71ba5
         """
         self._param_updater.update_stream_params(
             num_inference_steps=num_inference_steps,
@@ -327,16 +321,13 @@
             delta=delta,
             t_index_list=t_index_list,
             seed=seed,
-<<<<<<< HEAD
             width=width,
             height=height,
-=======
             prompt_list=prompt_list,
             negative_prompt=negative_prompt,
             interpolation_method=interpolation_method,
             seed_list=seed_list,
             seed_interpolation_method=seed_interpolation_method,
->>>>>>> a2b71ba5
         )
 
     def set_normalize_weights(self, normalize: bool) -> None:
