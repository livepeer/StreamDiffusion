--- conflicted
+++ resolved
@@ -263,12 +263,10 @@
             return controlnet
             
         except Exception as e:
-            print(f"Failed to load {self.model_type} ControlNet model '{model_id}': {e}")
-            print(f"Full stack trace for model loading failure:")
-            print(traceback.format_exc())
+            logger.error(f"Failed to load {self.model_type} ControlNet model '{model_id}': {e}")
+            logger.error(f"Full stack trace for model loading failure:")
+            logger.error(traceback.format_exc())
             raise ValueError(f"Failed to load {self.model_type} ControlNet model '{model_id}': {e}")
-    
-
     
 
     
@@ -409,13 +407,9 @@
                 down_samples_list.append(down_samples)
                 mid_samples_list.append(mid_sample)
             except Exception as e:
-<<<<<<< HEAD
                 logger.error(f"ControlNetPipeline: ControlNet {i} failed: {e}")
-=======
-                print(f"ControlNetPipeline: ControlNet {i} failed: {e}")
-                print(f"ControlNetPipeline: Full stack trace for ControlNet {i}:")
-                print(traceback.format_exc())
->>>>>>> 71eba3f0
+                logger.error(f"ControlNetPipeline: Full stack trace for ControlNet {i}:")
+                logger.error(traceback.format_exc())
                 continue
         
         # Early exit if no outputs
